--- conflicted
+++ resolved
@@ -641,315 +641,6 @@
                   const LinearLayout &layout,
                   ArrayRef<std::pair<StringAttr, Value>> indices);
 
-<<<<<<< HEAD
-inline SmallVector<Value>
-emitBaseIndexWithinCTAForBlockedLayout(Location loc, RewriterBase &rewriter,
-                                       BlockedEncodingAttr blockedLayout,
-                                       RankedTensorType type) {
-  MLIRContext *ctx = rewriter.getContext();
-  auto shape = type.getShape();
-  auto b = TritonLLVMOpBuilder(loc, rewriter);
-  auto [laneId, warpId] = getLaneAndWarpId(rewriter, loc);
-  auto sizePerThread = blockedLayout.getSizePerThread();
-  auto threadsPerWarp = blockedLayout.getThreadsPerWarp();
-  auto warpsPerCTA = blockedLayout.getWarpsPerCTA();
-  auto threadOrder = blockedLayout.getThreadOrder();
-  auto warpOrder = blockedLayout.getWarpOrder();
-  auto shapePerCTA = triton::gpu::getShapePerCTA(blockedLayout, shape);
-  unsigned rank = shape.size();
-
-  // delinearize threadId to get the base index
-  SmallVector<Value> multiDimWarpId =
-      delinearize(rewriter, loc, warpId, warpsPerCTA, warpOrder);
-  SmallVector<Value> multiDimThreadId =
-      delinearize(rewriter, loc, laneId, threadsPerWarp, threadOrder);
-
-  SmallVector<Value> multiDimBase(rank);
-  for (unsigned k = 0; k < rank; ++k) {
-    // Wrap around multiDimWarpId/multiDimThreadId in case
-    // shapePerCTATile[k] > shapePerCTA[k]
-    auto maxWarps =
-        ceil<unsigned>(shapePerCTA[k], sizePerThread[k] * threadsPerWarp[k]);
-    auto maxThreads = ceil<unsigned>(shapePerCTA[k], sizePerThread[k]);
-    multiDimWarpId[k] = b.urem(multiDimWarpId[k], b.i32_val(maxWarps));
-    multiDimThreadId[k] = b.urem(multiDimThreadId[k], b.i32_val(maxThreads));
-    // multiDimBase[k] = (multiDimThreadId[k] +
-    //                    multiDimWarpId[k] * threadsPerWarp[k]) *
-    //                   sizePerThread[k];
-    Value threadsPerWarpK = b.i32_val(threadsPerWarp[k]);
-    Value sizePerThreadK = b.i32_val(sizePerThread[k]);
-    multiDimBase[k] =
-        b.mul(sizePerThreadK, b.add(multiDimThreadId[k],
-                                    b.mul(multiDimWarpId[k], threadsPerWarpK)));
-  }
-
-  return multiDimBase;
-}
-
-// -----------------------------------------------------------------------
-// Mma layout indices
-// -----------------------------------------------------------------------
-
-// Note that this may return a null Value for one or more dimensions.  This is
-// valid only if you're going to slice off the relevant dimension.
-inline SmallVector<Value>
-emitBaseIndexWithinCTAForMmaLayoutV2V3(Location loc, RewriterBase &rewriter,
-                                       const NvidiaMmaEncodingAttr &mmaLayout,
-                                       RankedTensorType type) {
-  auto shape = type.getShape();
-  auto _warpsPerCTA = mmaLayout.getWarpsPerCTA();
-  auto rank = shape.size();
-  assert(rank == 2 || rank == 3);
-  auto warpOrder = triton::gpu::getWarpOrder(mmaLayout);
-  ArrayRef<unsigned int> instrShape = mmaLayout.getInstrShape();
-  SmallVector<Value> warpsPerCTA;
-  auto b = TritonLLVMOpBuilder(loc, rewriter);
-  for (unsigned i = 0; i < rank; ++i)
-    warpsPerCTA.push_back(b.i32_val(_warpsPerCTA[i]));
-  auto shapePerCTA = getShapePerCTA(mmaLayout, shape);
-
-  auto [laneId, warpId] = getLaneAndWarpId(rewriter, loc);
-
-  uint32_t repM =
-      (_warpsPerCTA[rank - 2] * instrShape[rank - 2]) / shapePerCTA[rank - 2];
-  uint32_t repN =
-      (_warpsPerCTA[rank - 1] * instrShape[rank - 1]) / shapePerCTA[rank - 1];
-
-  uint32_t warpsM;
-  if (repM > 1)
-    warpsM = _warpsPerCTA[rank - 2] / repM;
-  else
-    warpsM = shape[rank - 2] / instrShape[rank - 2];
-
-  uint32_t warpsN;
-  if (repN > 1)
-    warpsN = _warpsPerCTA[rank - 1] / repN;
-  else
-    warpsN = shape[rank - 1] / instrShape[rank - 1];
-
-  SmallVector<Value> multiDimWarpId(rank);
-  multiDimWarpId = delinearize(rewriter, loc, warpId, _warpsPerCTA, warpOrder);
-  Value warpIdM = b.urem(multiDimWarpId[rank - 2], b.i32_val(warpsM));
-  Value warpIdN = b.urem(multiDimWarpId[rank - 1], b.i32_val(warpsN));
-
-  Value offWarpM = b.mul(warpIdM, b.i32_val(instrShape[rank - 2]));
-  Value offWarpN = b.mul(warpIdN, b.i32_val(instrShape[rank - 1]));
-
-  SmallVector<Value> multiDimBase(rank);
-  if (rank == 3)
-    multiDimBase[0] = multiDimWarpId[0];
-
-  // warpsM/N may be 0, in which case warpIDM/N is poison (division by 0), which
-  // will cause LLVM to eliminate all ops that depend on the poison value.  This
-  // *can* be okay, if the bad dimension is filtered out by a slice layout.  So
-  // we rely on the caller to check.  Worst case we crash, which is better than
-  // silently producing bad code.
-  if (warpsM != 0)
-    multiDimBase[rank - 2] = b.add(b.udiv(laneId, b.i32_val(4)), offWarpM);
-  if (warpsN != 0)
-    multiDimBase[rank - 1] =
-        b.add(b.mul(b.i32_val(2), b.urem(laneId, b.i32_val(4))), offWarpN);
-
-  return multiDimBase;
-}
-
-inline SmallVector<Value>
-emitBaseIndexForMfmaLayout(Location loc, RewriterBase &rewriter,
-                           AMDMfmaEncodingAttr mfmaLayout,
-                           RankedTensorType type) {
-  auto shape = type.getShape();
-  auto rank = shape.size();
-  assert(rank == 2 || rank == 3);
-  auto _warpsPerCTA = mfmaLayout.getWarpsPerCTA();
-  SmallVector<Value> warpsPerCTA;
-  auto b = TritonLLVMOpBuilder(loc, rewriter);
-  for (unsigned i = 0; i < rank; ++i)
-    warpsPerCTA.push_back(b.i32_val(_warpsPerCTA[i]));
-  unsigned mDim = mfmaLayout.getMDim();
-  unsigned nDim = mfmaLayout.getNDim();
-  assert((mDim == nDim && (mDim == 32 || mDim == 16 || mDim == 4)) ||
-         (mDim == 64 && nDim == 4) || (mDim == 4 && nDim == 64));
-
-  auto [laneId, warpId] = getLaneAndWarpId(rewriter, loc);
-  if (mDim == 4 && nDim == 4) {
-    constexpr int uniqueValuesPerWarp = 4;
-    laneId = b.urem(laneId, b.i32_val(uniqueValuesPerWarp));
-  }
-
-  SmallVector<Value> multiDimWarpId =
-      delinearize(rewriter, loc, warpId, _warpsPerCTA,
-                  triton::gpu::getWarpOrder(mfmaLayout));
-  if (shape[rank - 2] >= mDim) {
-    assert(shape[rank - 2] % mDim == 0);
-    multiDimWarpId[rank - 2] =
-        b.urem(multiDimWarpId[rank - 2],
-               b.i32_val(ceil<unsigned>(shape[rank - 2], mDim)));
-  }
-  if (shape[rank - 1] >= nDim) {
-    assert(shape[rank - 1] % nDim == 0);
-    multiDimWarpId[rank - 1] =
-        b.urem(multiDimWarpId[rank - 1],
-               b.i32_val(ceil<unsigned>(shape[rank - 1], nDim)));
-  }
-  Value offWarp0 = b.mul(multiDimWarpId[rank - 2], b.i32_val(mDim));
-  Value offWarp1 = b.mul(multiDimWarpId[rank - 1], b.i32_val(nDim));
-
-  SmallVector<Value> multiDimBase(rank);
-  if (mfmaLayout.getIsTransposed()) {
-    multiDimBase[rank - 1] =
-        b.add(b.mul(b.i32_val(4), b.udiv(laneId, b.i32_val(mDim))), offWarp1);
-    multiDimBase[rank - 2] = b.add(b.urem(laneId, b.i32_val(mDim)), offWarp0);
-  } else {
-    multiDimBase[rank - 2] =
-        b.add(b.mul(b.i32_val(4), b.udiv(laneId, b.i32_val(nDim))), offWarp0);
-    multiDimBase[rank - 1] = b.add(b.urem(laneId, b.i32_val(nDim)), offWarp1);
-  }
-  // TODO(Lixun): It is assumed when rank = 3, warpsPerCTA is set to
-  // {numWarps, 1, 1}. We need to generalize the offset computation.
-  if (rank == 3) {
-    assert(_warpsPerCTA[1] == 1 && _warpsPerCTA[2] == 1);
-    multiDimBase[0] = b.urem(warpId, b.i32_val(shape[0]));
-  }
-  return multiDimBase;
-}
-
-inline void emitMfmaOffsetForCTA(AMDMfmaEncodingAttr mfmaLayout,
-                                 SmallVector<SmallVector<unsigned>> &offsets,
-                                 unsigned bOff, unsigned ctaOffsetX,
-                                 unsigned ctaOffsetY) {
-  auto mDim = mfmaLayout.getMDim();
-  auto nDim = mfmaLayout.getNDim();
-  assert((mDim == nDim && (mDim == 32 || mDim == 16 || mDim == 4)) ||
-         (mDim == 64 && nDim == 4) || (mDim == 4 && nDim == 64));
-  // MFMA output tile consists of repeated "dot operand B" layout groups along
-  // row axis. This variable defines number of these groups.
-  DenseMap<int, int> groups{{4, 1}, {16, 1}, {32, 4}};
-  unsigned numGroups = groups.at(std::min(mDim, nDim));
-  const unsigned elemsPerThreadPerGroup = 4;
-  auto warpSize = getWarpSize(mfmaLayout);
-  assert(warpSize == 64);
-  auto shapePerCta = getShapePerCTATile(mfmaLayout);
-  auto rank = shapePerCta.size();
-  SmallVector<unsigned> elemOff(rank, 0);
-  for (unsigned block = 0; block < numGroups; block++) {
-    unsigned rowOrColOffset =
-        block * elemsPerThreadPerGroup * warpSize / std::min(mDim, nDim);
-    for (unsigned elem = 0; elem < elemsPerThreadPerGroup; elem++) {
-      if (mfmaLayout.getIsTransposed()) {
-        elemOff[rank - 2] = ctaOffsetX * shapePerCta[rank - 2];
-        elemOff[rank - 1] =
-            ctaOffsetY * shapePerCta[rank - 1] + elem + rowOrColOffset;
-      } else {
-        elemOff[rank - 2] =
-            ctaOffsetX * shapePerCta[rank - 2] + elem + rowOrColOffset;
-        elemOff[rank - 1] = ctaOffsetY * shapePerCta[rank - 1];
-      }
-      if (rank == 3)
-        elemOff[0] = bOff;
-      offsets.push_back(elemOff);
-    }
-  }
-}
-
-inline void emitWmmaOffsetForCTA(const AMDWmmaEncodingAttr &wmmaLayout,
-                                 SmallVector<SmallVector<unsigned>> &offsets,
-                                 unsigned ctaBatchOffset, unsigned ctaOffsetX,
-                                 unsigned ctaOffsetY) {
-  const unsigned elemsPerThreadPerGroup = 8;
-  auto warpSize = getWarpSize(wmmaLayout);
-  assert(warpSize == 32);
-  auto shapePerCta = getShapePerCTATile(wmmaLayout);
-  auto rank = shapePerCta.size();
-  assert(rank == 2 || rank == 3);
-  SmallVector<unsigned> elemOffset(rank, 0);
-  auto elemStride = wmmaLayout.getVersion() == 1 ? 2 : 1;
-  if (rank == 3)
-    elemOffset[0] = ctaBatchOffset;
-  for (unsigned elem = 0; elem < elemsPerThreadPerGroup; elem++) {
-    if (wmmaLayout.getIsTransposed()) {
-      elemOffset[rank - 1] =
-          ctaOffsetX * shapePerCta[rank - 1] + elemStride * elem;
-      elemOffset[rank - 2] = ctaOffsetY * shapePerCta[rank - 2];
-    } else {
-      elemOffset[rank - 2] =
-          ctaOffsetX * shapePerCta[rank - 2] + elemStride * elem;
-      elemOffset[rank - 1] = ctaOffsetY * shapePerCta[rank - 1];
-    }
-    offsets.push_back(elemOffset);
-  }
-}
-
-inline SmallVector<Value>
-emitBaseIndexForWmmaLayout(Location loc, RewriterBase &rewriter,
-                           const AMDWmmaEncodingAttr &wmmaLayout,
-                           RankedTensorType type) {
-  auto shape = type.getShape();
-  auto _warpsPerCTA = wmmaLayout.getWarpsPerCTA();
-  auto rank = _warpsPerCTA.size();
-  assert(rank == 2 || rank == 3);
-  SmallVector<Value> warpsPerCTA;
-  auto b = TritonLLVMOpBuilder(loc, rewriter);
-  for (unsigned i = 0; i < rank; ++i)
-    warpsPerCTA.push_back(b.i32_val(_warpsPerCTA[i]));
-  auto mnkDim = AMDWmmaEncodingAttr::getMNKDimPerInstr();
-
-  unsigned warpSize = triton::gpu::getWarpSize(wmmaLayout);
-  auto [threadIdPerWarp, warpId] = getLaneAndWarpId(rewriter, loc);
-  Value laneId = b.urem(threadIdPerWarp, b.i32_val(warpSize / 2));
-
-  SmallVector<Value> multiDimWarpId =
-      delinearize(rewriter, loc, warpId, _warpsPerCTA,
-                  triton::gpu::getWarpOrder(wmmaLayout));
-  if (shape[rank - 2] >= mnkDim[0]) {
-    assert(shape[rank - 2] % mnkDim[0] == 0);
-    multiDimWarpId[rank - 2] =
-        b.urem(multiDimWarpId[rank - 2],
-               b.i32_val(ceil<unsigned>(shape[rank - 2], mnkDim[0])));
-  }
-  if (shape[rank - 1] >= mnkDim[1]) {
-    assert(shape[rank - 1] % mnkDim[1] == 0);
-    multiDimWarpId[rank - 1] =
-        b.urem(multiDimWarpId[rank - 1],
-               b.i32_val(ceil<unsigned>(shape[rank - 1], mnkDim[1])));
-  }
-  Value offWarp0 = b.mul(multiDimWarpId[rank - 2], b.i32_val(mnkDim[0]));
-  Value offWarp1 = b.mul(multiDimWarpId[rank - 1], b.i32_val(mnkDim[1]));
-
-  SmallVector<Value> multiDimBase(rank);
-
-  auto ver = wmmaLayout.getVersion();
-  if (ver == 1) {
-    multiDimBase[rank - 2] =
-        b.add(b.udiv(threadIdPerWarp, b.i32_val(mnkDim[2])), offWarp0);
-  } else {
-    assert(ver == 2);
-    if (wmmaLayout.getIsTransposed()) {
-      multiDimBase[rank - 1] =
-          b.add(b.mul(b.udiv(threadIdPerWarp, b.i32_val(16)),
-                      b.i32_val(wmmaLayout.getSizePerThread()[rank - 1])),
-                offWarp1);
-      multiDimBase[rank - 2] = b.add(laneId, offWarp0);
-    } else {
-      multiDimBase[rank - 2] =
-          b.add(b.mul(b.udiv(threadIdPerWarp, b.i32_val(16)),
-                      b.i32_val(wmmaLayout.getSizePerThread()[rank - 2])),
-                offWarp0);
-      multiDimBase[rank - 1] = b.add(laneId, offWarp1);
-    }
-  }
-  multiDimBase[rank - 1] = b.add(laneId, offWarp1);
-
-  // TODO: It is assumed when rank = 3, warpsPerCTA is set to
-  // {numWarps, 1, 1}. We need to generalize the offset computation.
-  if (rank == 3) {
-    assert(_warpsPerCTA[1] == 1 && _warpsPerCTA[2] == 1);
-    multiDimBase[0] = b.urem(warpId, b.i32_val(shape[0]));
-  }
-  return multiDimBase;
-}
-
-=======
->>>>>>> f7f5b3af
 SmallVector<SmallVector<unsigned>> emitOffsetForLayout(Attribute layout,
                                                        RankedTensorType type);
 

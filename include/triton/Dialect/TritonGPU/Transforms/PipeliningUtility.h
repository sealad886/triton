#ifndef TRITON_TRITONGPU_TRANSFORMS_PIPELINER_PIPELINING_UTILITY_H_
#define TRITON_TRITONGPU_TRANSFORMS_PIPELINER_PIPELINING_UTILITY_H_

#include "mlir/Dialect/SCF/IR/SCF.h"
#include "triton/Dialect/TritonGPU/IR/Dialect.h"
#include <optional>
#include <utility>
#include <vector>

namespace mlir {
namespace triton {

static const char *kNumStagesAttrName = "tt.num_stages";
static const char *kDisallowAccMultiBufferAttrName =
    "tt.disallow_acc_multi_buffer";
static const char *kLoopStageAttrName = "loop.stage";
static const char *kLoopClusterAttrName = "loop.cluster";
static const char *kScheduledMaxStageAttrName = "tt.scheduled_max_stage";
static const char *kLatencyAttrName = "tt.latency";

bool loopHasDistGreaterThanOne(scf::ForOp forOp);
bool isOuterLoop(scf::ForOp forOp);

/// Function to mask operations during scheduling.
Operation *predicateOp(RewriterBase &rewriter, Operation *op, Value pred);

/// Replace all uses of `oldUse` with `val` and propagate the type if needed.
/// This is useful when we need to change a memory descriptor from immutable to
/// mutable.
void replaceUsesAndPropagateType(OpBuilder &builder, Operation *oldUse,
                                 Value val);

// Return true if the given ForOp has the attribute
// `tt.disallow_acc_multi_buffer` set to true.
bool getDisallowAccMultiBuffer(scf::ForOp forOp);

/// Visit the operands of `op` and the operands of any nested ops defined
/// outside of `op`.
void visitNestedOperands(Operation *op,
                         function_ref<void(OpOperand &)> visitor);
/// Visit the operands of `op` and the operands of any nested ops defined
/// outside of `op`.
void visitNestedOperands(Operation *op, function_ref<void(Value)> visitor);
/// Get the operands of `op` and the operands of any nested ops defined outside
/// of `op`.
SetVector<Value> getNestedOperands(Operation *op);

<<<<<<< HEAD
// Return the definition of the given value. If the value is a loop-carried
// dependency, return the definition and the distance to it.
std::pair<OpResult, int64_t> getDefinitionAndDistance(scf::ForOp forOp,
                                                      Value value);
// Return the defining op of the given value, if the Value is an argument of the
// loop return the associated defining op in the loop and its distance to the
// Value.
std::pair<Operation *, int64_t> getDefiningOpAndDistance(scf::ForOp forOp,
                                                         Value value);

// Return the minClusterId and maxClusterId for the given ForOp.
std::pair<int, int> getMinMaxCluster(scf::ForOp &forOp);
std::pair<int, int> getStageCluster(Operation *op);
std::optional<std::pair<int, int>> maybeGetStageCluster(Operation *op);
void setStageCluster(Operation *op, int stage, int cluster);
=======
// Return maxumum length of the vectorized copy between registers and shared
// memory for the given tensor type and shared encoding.
int getCopyVecBytes(RankedTensorType registerTy,
                    gpu::SharedEncodingTrait sharedEnc);

// Serialize the latencies of the operations in the loops into the latency
// attribute.
void serializeLatencies(ModuleOp module, DenseMap<Operation *, int> &opLatency);

// Deserialize the latencies of the operations in the loops from the attribute.
DenseMap<Operation *, int> deserializeLatencies(ModuleOp module);

// Given a result of MemDescSubview, or Alloca, create a MemDescSubview with a
// single buffer slice (leading dimension equal to 1), at the given index.
Value createSingleBufferView(OpBuilder &builder, Value alloc, Value idx);
Value createSingleBufferView(OpBuilder &builder, Value alloc, int idx);

// Create an allocation and init the mbarriers.
Value createBarrierAlloc(scf::ForOp forOp, int numBarriers);

>>>>>>> fa2a8f35
} // namespace triton
} // namespace mlir

#endif // TRITON_TRITONGPU_TRANSFORMS_PIPELINER_PIPELINING_UTILITY_H_<|MERGE_RESOLUTION|>--- conflicted
+++ resolved
@@ -45,7 +45,6 @@
 /// of `op`.
 SetVector<Value> getNestedOperands(Operation *op);
 
-<<<<<<< HEAD
 // Return the definition of the given value. If the value is a loop-carried
 // dependency, return the definition and the distance to it.
 std::pair<OpResult, int64_t> getDefinitionAndDistance(scf::ForOp forOp,
@@ -56,12 +55,6 @@
 std::pair<Operation *, int64_t> getDefiningOpAndDistance(scf::ForOp forOp,
                                                          Value value);
 
-// Return the minClusterId and maxClusterId for the given ForOp.
-std::pair<int, int> getMinMaxCluster(scf::ForOp &forOp);
-std::pair<int, int> getStageCluster(Operation *op);
-std::optional<std::pair<int, int>> maybeGetStageCluster(Operation *op);
-void setStageCluster(Operation *op, int stage, int cluster);
-=======
 // Return maxumum length of the vectorized copy between registers and shared
 // memory for the given tensor type and shared encoding.
 int getCopyVecBytes(RankedTensorType registerTy,
@@ -82,7 +75,6 @@
 // Create an allocation and init the mbarriers.
 Value createBarrierAlloc(scf::ForOp forOp, int numBarriers);
 
->>>>>>> fa2a8f35
 } // namespace triton
 } // namespace mlir
 

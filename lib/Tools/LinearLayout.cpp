#include "triton/Tools/LinearLayout.h"

#include <cstdint>
#include <set>
#include <vector>

#include "mlir/IR/BuiltinAttributes.h"
#include "third_party/f2reduce/f2reduce.h"
#include "triton/Tools/StrUtil.h"
#include "triton/Tools/LayoutUtils.h"
#include "llvm/ADT/STLExtras.h"
#include "llvm/ADT/SetOperations.h"
#include "llvm/Support/Debug.h"
#include "llvm/Support/MathExtras.h"

#define DEBUG_TYPE "linear_layout"
#define DBGS() (llvm::dbgs() << "[" DEBUG_TYPE "]: ")
#define LDBG(X) LLVM_DEBUG(DBGS() << X << "\n")

#if defined(_MSC_VER) && !defined(__clang__)
// from https://gist.github.com/pps83/3210a2f980fd02bb2ba2e5a1fc4a2ef0
#include <intrin.h>

static int __builtin_ctz(unsigned x) {
  unsigned long r;
  _BitScanForward(&r, x);
  return static_cast<int>(r);
}

static int __builtin_ctzll(unsigned long long x) {
  unsigned long r;
  _BitScanForward64(&r, x);
  return static_cast<int>(r);
}

#endif

namespace mlir::triton {

namespace {
using BasesT = LinearLayout::BasesT;
using llvm::SmallDenseSet;
using llvm::Twine;

BasesT makeBasesMap(
    ArrayRef<std::pair<StringAttr, std::vector<std::vector<int32_t>>>> bases) {
  BasesT ret;
  for (const auto &[inDim, inDimBases] : bases) {
    ret[inDim] = inDimBases;
  }
  return ret;
}

// Dump the matrix to stderr in a human-readable format for debugging.
void dumpMatrix(uint64_t *m, int numRows, int numCols) {
  assert(numCols <= 64);
  for (int r = 0; r < numRows; r++) {
    llvm::errs() << "0b";
    for (int c = 0; c < numCols; c++) {
      llvm::errs() << ((m[r] & (1 << c)) != 0 ? "1" : "0");
    }
    llvm::errs() << "\n";
  }
}

// Build a matrix of size sum(outDimSizeLog2) x sum(inDimSizeLog2) representing
// the bases of the given layout.  This can then be used by f2reduce.
//
// This function is called from the constructor of LinearLayout, so be careful
// not to use any functions that create LLs in here.
std::unique_ptr<uint64_t[]> getMatrix(const LinearLayout &layout) {
  int numRows = layout.getTotalOutDimSizeLog2();
  int numCols = layout.getTotalInDimSizeLog2();

  // Don't handle giant LLs.  This makes some things easier; for example, each
  // row can be a single uint64_t.
  assert(numCols <= 64 && "LinearLayout too large");
  assert(numRows <= 64 && "LinearLayout too large");

  // Suppose we have a layout specified by the following values.
  //
  //   L(0,1) = (0b01, 0b1)
  //   L(0,2) = (0b10, 0b0)
  //   L(1,0) = (0b10, 0b0)
  //   L(2,0) = (0b11, 0b0)
  //
  // We will create one column per entry above.  The max bit width of the
  // codomain is (2,1), so our matrix will have 2+1=3 rows.  The final matrix
  // will be
  //
  //  | L(0,1)[0] L(0,2)[0] L(1,0)[0] L(2,0)[0] |   | 0b1001 |
  //  |    ↓         ↓         ↓         ↓      |   | 0b0111 |
  //  | L(0,1)[1] L(0,2)[1] L(1,0)[1] L(2,0)[1] | = | 0b1000 |
  //  |    ↓         ↓         ↓         ↓      |
  //
  // Note `new uint64_t[n]()` is zero-initialized, but `new uint64_t[n]` is not.
  std::unique_ptr<uint64_t[]> m(new uint64_t[numRows]());
  int r = 0;
  for (StringAttr outDim : layout.getOutDimNames()) {
    int c = 0;
    for (StringAttr inDim : layout.getInDimNames()) {
      for (int i = 0; i < layout.getInDimSizeLog2(inDim); i++) {
        uint64_t basis = layout.getBasis(inDim, i, outDim);
        for (int j = 0; j < layout.getOutDimSizeLog2(outDim); j++) {
          m[r + j] |= ((basis >> j) & 1) << c;
        }
        c++;
      }
    }
    r += layout.getOutDimSizeLog2(outDim);
  }

  return m;
}

// Compute the rank of the matrix formed by taking the bases for the given
// outDim as columns.  In other words, finds the number of linearly-independent
// bases for this output dimension.
int getMatrixRank(std::unique_ptr<uint64_t[]> m, int numRows, int numCols) {
  // f2reduce underflows if the number of cols is 0, return the rank early in
  // this case.
  if (numCols == 0) {
    return 0;
  }
  // stride is specified in number of 64-bit words per row, and we pack our
  // matrix so that there's only one uint64_t per row.
  assert(numCols <= 64);
  f2reduce::inplace_rref_strided(m.get(), numRows, numCols, /*stride=*/1);

  // The rank of the reduced matrix is simply the number of nonzero rows.
  int rank = 0;
  for (int i = 0; i < numRows; i++) {
    if (m[i] != 0)
      rank++;
  }
  return rank;
}

template <typename T, typename U>
void assertDimsEqualIgnoringOrder(T &&a, U &&b) {
  SmallDenseSet<StringAttr> as(a.begin(), a.end());
  SmallDenseSet<StringAttr> bs(b.begin(), b.end());
  if (as != bs) {
    llvm::report_fatal_error("Dimensions must match, ignoring order, but they "
                             "don't.  Got dims: [" +
                             Twine(triton::join(a, ", ")) + "] and [" +
                             triton::join(b, ", ") + "]");
  }
}

template <typename T, typename U>
void assertDimsSubsetIgnoringOrder(T &&small, U &&big) {
  SmallDenseSet<StringAttr> smallSet(small.begin(), small.end());
  SmallDenseSet<StringAttr> bigSet(big.begin(), big.end());
  if (!llvm::set_is_subset(smallSet, bigSet)) {
    llvm::report_fatal_error("Dimensions must be a subset, ignoring order, but "
                             "they aren't.  Got dims: [" +
                             Twine(triton::join(small, ", ")) + "] and [" +
                             triton::join(big, ", ") + "]");
  }
}

// Check that elements common to both aDims and bDims
// appear in the same relative order.
template <typename T, typename U>
void assertCommonDimsSameOrder(T &&aDims, U &&bDims) {
  SmallDenseSet<StringAttr> aDimsSet(aDims.begin(), aDims.end());
  SmallDenseSet<StringAttr> bDimsSet(bDims.begin(), bDims.end());

  std::vector<StringAttr> aCommonDims;
  for (StringAttr dim : aDims) {
    if (bDimsSet.contains(dim)) {
      aCommonDims.push_back(dim);
    }
  }

  std::vector<StringAttr> bCommonDims;
  for (StringAttr dim : bDims) {
    if (aDimsSet.contains(dim)) {
      bCommonDims.push_back(dim);
    }
  }

  if (aCommonDims != bCommonDims) {
    llvm::report_fatal_error("All a/b dimensions common to both layouts "
                             "must appear in the same relative order, but they "
                             "don't.\na:" +
                             Twine(triton::join(aDims, ", ")) +
                             "\nb: " + triton::join(bDims, ", "));
  }
}
} // anonymous namespace

/*static*/ std::optional<LinearLayout>
LinearLayout::tryCreate(BasesT bases,
                        ArrayRef<std::pair<StringAttr, int32_t>> outDims,
                        bool requireSurjective) {
  LinearLayout ll(std::move(bases), std::move(outDims), NoCheckInvariants{});
  std::optional<std::string> error = ll.checkInvariants(requireSurjective);
  if (error) {
    return std::nullopt;
  }
  return ll;
}

LinearLayout::LinearLayout(BasesT bases,
                           ArrayRef<std::pair<StringAttr, int32_t>> outDims,
                           NoCheckInvariants)
    : bases(std::move(bases)) {
  for (auto [outDim, size] : outDims) {
    this->outDims[outDim] = size;
  }
}

LinearLayout::LinearLayout(BasesT bases, ArrayRef<StringAttr> outDimNames)
    : bases(std::move(bases)) {
  // Infer out-dim sizes.
  for (StringAttr outDim : outDimNames) {
    outDims[outDim] = 1;
  }
  for (const auto &[inDim, inDimBases] : this->bases) {
    for (const auto &basis : inDimBases) {
      for (int i = 0; i < basis.size(); i++) {
        int32_t &size = outDims[outDimNames[i]];
        size = std::max<int32_t>(size, llvm::NextPowerOf2(basis[i]));
      }
    }
  }

  std::optional<std::string> error =
      checkInvariants(/*requireSurjective=*/true);
  if (error.has_value()) {
    llvm::report_fatal_error(StringRef(*error));
  }
}

LinearLayout::LinearLayout(BasesT bases,
                           ArrayRef<std::pair<StringAttr, int32_t>> outDims,
                           bool requireSurjective)
    : LinearLayout(std::move(bases), std::move(outDims), NoCheckInvariants{}) {
  std::optional<std::string> error = checkInvariants(requireSurjective);
  if (error.has_value()) {
    llvm::report_fatal_error(StringRef(*error));
  }
}

std::optional<std::string>
LinearLayout::checkInvariants(bool requireSurjective) {
  LDBG("checkInvariants: " << toString());
  // Check that basis values are non-negative.
  for (const auto &[inDim, inDimBases] : bases) {
    for (const auto &basis : inDimBases) {
      if (llvm::any_of(basis, [](int32_t b) { return b < 0; })) {
        return "Invalid bases passed to LinearLayout.  Expected all basis "
               "values to be non-negative, but found a negative value for "
               "in dimension '" +
               inDim.str() + "'.  Full list of bases:" + toString() + "\n";
      }
    }
  }

  // Check that the bases all have length equal to outDimNames.size().
  for (const auto &[inDim, inDimBases] : bases) {
    for (const auto &basis : inDimBases) {
      if (basis.size() != outDims.size()) {
        return "Invalid bases passed to LinearLayout.  Expect all bases to "
               "have the same size, equal to outDimNames.size() (" +
               std::to_string(outDims.size()) +
               ").  But this failed for in dimension '" + inDim.str() +
               "'.  Full list of bases:" + toString() + "\n";
      }
    }
  }

  // Check that the out-dim sizes are powers of 2.
  for (const auto &[outDim, size] : outDims) {
    if (!llvm::isPowerOf2_32(size)) {
      return "Invalid out-dim size " + std::to_string(size) + " for out-dim '" +
             outDim.str() + "'.  Out-dim sizes must be powers of 2.\n";
    }
  }

  // Check that the bases are smaller than the out-dim sizes.
  SmallVector<StringAttr> outDimNames = llvm::to_vector(getOutDimNames());
  for (const auto &[inDim, inDimBases] : this->bases) {
    for (const auto &basis : inDimBases) {
      for (int i = 0; i < basis.size(); i++) {
        if (basis[i] >= outDims[outDimNames[i]]) {
          return "Invalid basis " + std::to_string(basis[i]) + " for in-dim '" +
                 inDim.str() + "' and out-dim '" + outDimNames[i].str() +
                 "'.  Basis must be less than the out-dim size.\n";
        }
      }
    }
  }

  // Determine whether the this layout is surjective, i.e. that every `out`
  // coordinate can be reached by some `in` coordinate.
  //
  // It's prohibitively slow to calculate this naively, but thankfully, this
  // is equivalent to checking that the number of linearly-independent bases
  // is equal to sum(getOutDimSizeLog2).  This can be computed by finding
  // the rank of the matrix whose columns are those bases.  We can compute
  // the rank of our matrix using Gaussian elimination, which runs in O(n^3)
  // for an n x n matrix.  Our matrix size is sum(inDimSizeLog2) x
  // sum(outDimSizeLog2), so this should be plenty fast.
  this->surjective =
      getMatrixRank(getMatrix(*this), /*numRows=*/getTotalOutDimSizeLog2(),
                    /*numCols=*/getTotalInDimSizeLog2()) ==
      getTotalOutDimSizeLog2();

  if (requireSurjective && !surjective) {
    return "Layout is expected to be surjective, i.e. every `out` coordinate "
           "can be reached by some `in` coordinate, but was not:" +
           toString();
  }

  return std::nullopt;
}

LinearLayout::LinearLayout(
    ArrayRef<std::pair<StringAttr, std::vector<std::vector<int32_t>>>> bases,
    ArrayRef<StringAttr> outDimNames)
    : LinearLayout(makeBasesMap(bases), outDimNames) {}

LinearLayout::LinearLayout(
    ArrayRef<std::pair<StringAttr, std::vector<std::vector<int32_t>>>> bases,
    ArrayRef<std::pair<StringAttr, int32_t>> outDims, bool requireSurjective)
    : LinearLayout(makeBasesMap(bases), outDims, requireSurjective) {}

/*static*/ LinearLayout LinearLayout::identity1D(int32_t size,
                                                 StringAttr inDimName,
                                                 StringAttr outDimName) {
  if (size == 0)
    return LinearLayout::empty();

  assert(llvm::isPowerOf2_32(size));
  std::vector<std::vector<int32_t>> powersOf2;
  for (int32_t i = 1; i < size; i *= 2) {
    powersOf2.emplace_back().push_back(i);
  }
  return LinearLayout({{inDimName, std::move(powersOf2)}}, {outDimName});
}

/*static*/ LinearLayout LinearLayout::zeros1D(int32_t size,
                                              StringAttr inDimName,
                                              StringAttr outDimName,
                                              int32_t outDimSize) {
  if (size == 0)
    return LinearLayout::empty();

  assert(llvm::isPowerOf2_32(size));
  std::vector<std::vector<int32_t>> zeros;
  for (int i = 0; i < llvm::Log2_32(size); i++) {
    zeros.emplace_back().push_back(0);
  }
  return LinearLayout({{inDimName, zeros}}, {{outDimName, outDimSize}},
                      /*requiresSurjective=*/outDimSize == 1);
}

int32_t LinearLayout::getOutDimIndex(StringAttr outDim) const {
  int i = 0;
  for (auto [name, _] : outDims) {
    if (name == outDim) {
      return i;
    }
    i++;
  }
  llvm::report_fatal_error("outDim " + Twine(outDim) + " is not in layout" +
                           toString());
}

int32_t LinearLayout::getInDimSizeLog2(StringAttr inDim) const {
  auto it = bases.find(inDim);
  assert(it != bases.end());
  return it->second.size();
}

int32_t LinearLayout::getTotalInDimSizeLog2() const {
  return std::accumulate(getInDimNames().begin(), getInDimNames().end(), 0,
                         [&](int32_t acc, StringAttr inDim) {
                           return acc + getInDimSizeLog2(inDim);
                         });
}

int32_t LinearLayout::getOutDimSizeLog2(StringAttr outDim) const {
  auto it = outDims.find(outDim);
  assert(it != outDims.end());
  return llvm::Log2_32(it->second);
}

int32_t LinearLayout::getTotalOutDimSizeLog2() const {
  return std::accumulate(getOutDimNames().begin(), getOutDimNames().end(), 0,
                         [&](int32_t acc, StringAttr outDim) {
                           return acc + getOutDimSizeLog2(outDim);
                         });
}

int32_t LinearLayout::getNumConsecutiveInOut() const {
  if (bases.empty() || getNumOutDims() == 0)
    return 1;

  // Count how many of the initial bases for the first in-dim are
  // (2^i, 0, ..., 0).
  const auto &firstInDimBases = bases.begin()->second;
  int consec = 0;
  for (; consec < firstInDimBases.size(); consec++) {
    const auto &basis = firstInDimBases[consec];
    if (basis[0] != (1 << consec) ||
        !std::all_of(basis.begin() + 1, basis.end(),
                     [](int32_t x) { return x == 0; })) {
      break;
    }
  }

  // `or` together all other bases' first out-dim.
  int32_t otherBits = 0;
  for (const auto &[inDim, inDimBases] : bases) {
    for (int i = 0; i < inDimBases.size(); i++) {
      if (inDim != bases.begin()->first || i >= consec) {
        otherBits |= inDimBases[i][0];
      }
    }
  }
  int32_t trailingZeros = otherBits != 0 ? __builtin_ctz(otherBits) : 31;

  return 1 << std::min(consec, trailingZeros);
}

LinearLayout LinearLayout::transposeIns(ArrayRef<StringAttr> newInDims) const {
  assertDimsEqualIgnoringOrder(newInDims, getInDimNames());

  BasesT newBases;
  for (const auto &inDim : newInDims) {
    newBases[inDim] = bases.find(inDim)->second;
  }
  return LinearLayout(std::move(newBases), llvm::to_vector(outDims),
                      surjective);
}

LinearLayout
LinearLayout::transposeOuts(ArrayRef<StringAttr> newOutDims) const {
  assertDimsEqualIgnoringOrder(newOutDims, getOutDimNames());

  std::vector<int32_t> permutation;
  for (const auto &outDim : newOutDims) {
    permutation.push_back(getOutDimIndex(outDim));
  }

  BasesT newBases;
  for (const auto &[inDim, inDimBases] : bases) {
    auto &newInDimBases = newBases[inDim];
    for (const auto &basis : inDimBases) {
      std::vector<int32_t> newBasis;
      for (int32_t i : permutation) {
        newBasis.push_back(basis[i]);
      }
      newInDimBases.push_back(std::move(newBasis));
    }
  }

  SmallVector<std::pair<StringAttr, int32_t>> newOutDimSizes;
  for (auto outDim : newOutDims) {
    newOutDimSizes.push_back({outDim, getOutDimSize(outDim)});
  }
  return LinearLayout(std::move(newBases), newOutDimSizes, surjective);
}

LinearLayout LinearLayout::reshapeIns(
    ArrayRef<std::pair<StringAttr, int32_t>> newInDims) const {
  assert(llvm::all_of(newInDims, [&](auto &inDim) {
    return llvm::isPowerOf2_32(inDim.second);
  }));
  assert(getTotalInDimSize() == std::accumulate(newInDims.begin(),
                                                newInDims.end(), 1,
                                                [&](int32_t acc, auto &inDim) {
                                                  return acc * inDim.second;
                                                }));

  // First flatten into a single in-dimension.  Then split it up according
  // to `newInDims`.
  SmallVector<std::vector<int32_t>> flatBases;
  for (const auto &[inDim, inDimBases] : bases) {
    for (const auto &basis : inDimBases) {
      flatBases.push_back(basis);
    }
  }

  BasesT newBases;
  int i = 0;
  for (const auto &[inDim, inDimSize] : newInDims) {
    auto &newInDimBases = newBases[inDim];
    for (int j = 0; j < llvm::Log2_32(inDimSize); j++) {
      newInDimBases.push_back(flatBases[i++]);
    }
  }
  return LinearLayout(std::move(newBases), llvm::to_vector(outDims),
                      surjective);
}

LinearLayout LinearLayout::reshapeOuts(
    ArrayRef<std::pair<StringAttr, int32_t>> newOutDims) const {
  assert(llvm::all_of(newOutDims, [&](auto &outDim) {
    return llvm::isPowerOf2_32(outDim.second);
  }));
  assert(getTotalOutDimSize() ==
         std::accumulate(
             newOutDims.begin(), newOutDims.end(), 1,
             [&](int32_t acc, auto &outDim) { return acc * outDim.second; }));

  SmallVector<int32_t> shifts;
  shifts.push_back(0);
  for (StringAttr outDim : getOutDimNames()) {
    shifts.push_back(shifts.back() + getOutDimSizeLog2(outDim));
  }

  // Flatten into a single out-dimension.  Then split it up according to
  // `newOutDims`.
  llvm::MapVector<StringAttr, std::vector<int32_t>> flatBases;
  for (const auto &[inDim, inDimBases] : bases) {
    auto &flatInBases = flatBases[inDim];
    for (const auto &basis : inDimBases) {
      int b = 0;
      for (int i = 0; i < basis.size(); i++) {
        b += basis[i] << shifts[i];
      }
      flatInBases.push_back(b);
    }
  }

  BasesT newBases;
  for (const auto &[inDim, flatInBases] : flatBases) {
    std::vector<std::vector<int32_t>> &newInDimBases = newBases[inDim];
    for (int32_t b : flatInBases) {
      std::vector<int32_t> multiDimBasis;
      for (int32_t newSize : llvm::make_second_range(newOutDims)) {
        multiDimBasis.push_back(b % newSize);
        b /= newSize;
      }
      newInDimBases.push_back(std::move(multiDimBasis));
    }
  }

  return LinearLayout(std::move(newBases), newOutDims, surjective);
}

LinearLayout LinearLayout::concatIns(const LinearLayout &other) const {
  assert(llvm::to_vector(getOutDimNames()) ==
             llvm::to_vector(other.getOutDimNames()) &&
         "layouts must have the same output dimensions");
  for (StringAttr outDim : getOutDimNames()) {
    assert(getOutDimSize(outDim) == other.getOutDimSize(outDim) &&
           "layouts must have the same output dimension sizes");
  }

  LinearLayout::BasesT resultBases = getBases();
  for (auto &bases : other.getBases())
    resultBases.insert(bases);
  SmallVector<std::pair<StringAttr, int32_t>> newOutDims;
  for (auto &[outDim, outDimSize] : outDims)
    newOutDims.emplace_back(outDim, outDimSize);
  return LinearLayout(std::move(resultBases), newOutDims,
                      /*requiresSurjective=*/false);
}

LinearLayout LinearLayout::concatOuts(const LinearLayout &other) const {
  assert(llvm::to_vector(getInDimNames()) ==
             llvm::to_vector(other.getInDimNames()) &&
         "layouts must have the same input dimensions");
  for (StringAttr inDim : getInDimNames()) {
    assert(getInDimSize(inDim) == other.getInDimSize(inDim) &&
           "layouts must have the same input dimension sizes");
  }

  LinearLayout::BasesT result;
  for (auto [lhsBases, rhsBases] : llvm::zip(getBases(), other.getBases())) {
    auto &resultBases = result[lhsBases.first];
    assert(lhsBases.first == rhsBases.first);
    for (auto [lhsBasis, rhsBasis] :
         llvm::zip(lhsBases.second, rhsBases.second)) {
      std::vector<int32_t> resultBasis;
      llvm::append_range(resultBasis, lhsBasis);
      llvm::append_range(resultBasis, rhsBasis);
      resultBases.push_back(std::move(resultBasis));
    }
  }
  SmallVector<std::pair<StringAttr, int32_t>> newOutDims;
  for (auto &[outDim, outDimSize] : outDims)
    newOutDims.emplace_back(outDim, outDimSize);
  for (auto &[outDim, outDimSize] : other.outDims)
    newOutDims.emplace_back(outDim, outDimSize);
  return LinearLayout(std::move(result), newOutDims,
                      /*requiresSurjective=*/false);
}

LinearLayout operator*(LinearLayout inner, LinearLayout outer) {
  // Check that dims common to outer and inner have the same relative order.
  assertCommonDimsSameOrder(inner.getOutDimNames(), outer.getOutDimNames());
  assertCommonDimsSameOrder(inner.getInDimNames(), outer.getInDimNames());

  // Get the sizeLog2 of all input and output dimensions we're going to
  // consider, in order.  `inner` is more minor, so its dimensions come
  // first.
  llvm::MapVector<StringAttr, int32_t> inDimSizesLog2;
  llvm::MapVector<StringAttr, int32_t> outDimSizesLog2;
  for (const auto &layout : {inner, outer}) {
    for (StringAttr inDim : layout.getInDimNames()) {
      inDimSizesLog2[inDim] += layout.getInDimSizeLog2(inDim);
    }
    for (StringAttr outDim : layout.getOutDimNames()) {
      outDimSizesLog2[outDim] += layout.getOutDimSizeLog2(outDim);
    }
  }

  BasesT allBases;
  for (auto [inDimName, inDimSizeLog2] : inDimSizesLog2) {
    std::vector<std::vector<int32_t>> &inDimBases = allBases[inDimName];

    // Fill with zeros.
    inDimBases = std::vector<std::vector<int32_t>>(
        inDimSizeLog2, std::vector<int32_t>(outDimSizesLog2.size(), 0));

    for (auto [outDimIdx, outDimNameAndSize] :
         llvm::enumerate(outDimSizesLog2)) {
      auto [outDimName, outDimSize] = outDimNameAndSize;
      if (inner.hasInDim(inDimName) && inner.hasOutDim(outDimName)) {
        for (int i = 0; i < inner.getInDimSizeLog2(inDimName); i++) {
          inDimBases[i][outDimIdx] = inner.getBasis(inDimName, i, outDimName);
        }
      }
      if (outer.hasInDim(inDimName) && outer.hasOutDim(outDimName)) {
        int offset =
            inner.hasInDim(inDimName) ? inner.getInDimSizeLog2(inDimName) : 0;
        int shift = inner.hasOutDim(outDimName)
                        ? inner.getOutDimSizeLog2(outDimName)
                        : 0;
        for (int i = 0; i < outer.getInDimSizeLog2(inDimName); i++) {
          inDimBases[offset + i][outDimIdx] =
              outer.getBasis(inDimName, i, outDimName) << shift;
        }
      }
    }
  }

  llvm::SmallVector<std::pair<StringAttr, int32_t>> outDimSizes;
  for (auto [outDim, sizeLog2] : outDimSizesLog2) {
    outDimSizes.push_back({outDim, 1 << sizeLog2});
  }
  return LinearLayout(std::move(allBases), outDimSizes,
                      inner.isSurjective() && outer.isSurjective());
}

bool LinearLayout::isTrivialOver(ArrayRef<StringAttr> dimNames) const {
  for (StringAttr dim : dimNames) {
    if (!llvm::is_contained(getInDimNames(), dim) &&
        !llvm::is_contained(getOutDimNames(), dim)) {
      return false;
    }
  }

  auto getRemainingDimNames = [&](auto allDimNames) {
    SmallVector<StringAttr> remainingDimNames;
    for (StringAttr dim : allDimNames) {
      if (!llvm::is_contained(dimNames, dim)) {
        remainingDimNames.push_back(dim);
      }
    }
    return remainingDimNames;
  };
  SmallVector<StringAttr> remainingInDimNames =
      getRemainingDimNames(getInDimNames());
  SmallVector<StringAttr> remainingOutDimNames =
      getRemainingDimNames(getOutDimNames());

  // Think of this as a block-matrix multiplying a vector:
  // [[A, B],  *  [v_1,
  //  [C, D]]      v_2]
  // where v_2 is the dimNames and v_1 is the remainingInDimNames
  // We can quotient out dimNames iff they don't affect the remainingInDimNames
  // in the result. In other words, we want to check that B is zero, and C is
  // zero, and D is the identity
  return squareSublayoutIsIdentity(*this, dimNames) &&
         sublayoutIsZero(remainingInDimNames, dimNames) &&
         sublayoutIsZero(dimNames, remainingOutDimNames);
}

std::optional<LinearLayout>
LinearLayout::quotient(ArrayRef<StringAttr> dimNames) const {
  if (!isTrivialOver(dimNames)) {
    return std::nullopt;
  }

  // This should probably be even less general, where we ask inDimNames ==
  // outDimNames
  auto getRemainingDimNames = [&](auto allDimNames) {
    SmallVector<StringAttr> remainingDimNames;
    for (StringAttr dim : allDimNames) {
      if (!llvm::is_contained(dimNames, dim)) {
        remainingDimNames.push_back(dim);
      }
    }
    return remainingDimNames;
  };

  SmallVector<StringAttr> inDimNames = getRemainingDimNames(getInDimNames());
  SmallVector<StringAttr> outDimNames = getRemainingDimNames(getOutDimNames());

  return sublayout(inDimNames, outDimNames);
}

LinearLayout LinearLayout::sublayout(ArrayRef<StringAttr> inDimNames,
                                     ArrayRef<StringAttr> outDimNames) const {
  assertDimsSubsetIgnoringOrder(inDimNames, getInDimNames());
  assertDimsSubsetIgnoringOrder(outDimNames, getOutDimNames());
  SmallDenseSet<StringAttr> inDimSet(inDimNames.begin(), inDimNames.end());
  SmallDenseSet<StringAttr> outDimSet(outDimNames.begin(), outDimNames.end());

  SmallVector<int> outDimIndicesToKeep;
  for (auto [i, outDim] : llvm::enumerate(getOutDimNames())) {
    if (outDimSet.contains(outDim)) {
      outDimIndicesToKeep.push_back(i);
    }
  }
  BasesT newBases;
  for (auto [inDim, inDimBases] : bases) {
    if (!inDimSet.contains(inDim)) {
      continue;
    }
    auto &newInDimBases = newBases[inDim];
    for (auto &basis : inDimBases) {
      auto &newBasis = newInDimBases.emplace_back();
      for (int i : outDimIndicesToKeep) {
        newBasis.push_back(basis[i]);
      }
    }
  }

  SmallVector<std::pair<StringAttr, int32_t>> newOutDims;
  for (auto [outDim, outDimSize] : outDims) {
    if (outDimSet.contains(outDim)) {
      newOutDims.push_back({outDim, outDimSize});
    }
  }
  return LinearLayout(std::move(newBases), std::move(newOutDims),
                      /*requireSurjective=*/false);
}

bool LinearLayout::sublayoutIsZero(ArrayRef<StringAttr> inDimNames,
                                   ArrayRef<StringAttr> outDimNames) const {
  LinearLayout ss = sublayout(inDimNames, outDimNames);
  for (auto [inDim, inDimBases] : ss.bases) {
    for (auto basis : inDimBases) {
      if (!llvm::all_of(basis, [](int32_t b) { return b == 0; })) {
        return false;
      }
    }
  }
  return true;
}

<<<<<<< HEAD
static bool checkSquareSublayout(const LinearLayout &ll,
                                 ArrayRef<StringAttr> dimNames,
                                 function_ref<bool(int, int32_t)> checkBasis) {
  // The empty layout is the identity
  if (dimNames.size() == 0) {
    return true;
  }
  // Check that the input-output sizes are the same
  LinearLayout sl = ll.sublayout(dimNames, dimNames);
  for (StringAttr dim : dimNames) {
    if (ll.getInDimSize(dim) != ll.getOutDimSize(dim)) {
      return false;
    }
  }
  // Once the inputs and output dimensions are the same, we can just check
  // that the basis for the single remaining dimension is the identity.
  sl = sl.flattenIns().flattenOuts();
  const auto &inDimBases = sl.getBases().begin()->second;
  for (auto [b, basis] : llvm::enumerate(inDimBases)) {
    if (!checkBasis(b, basis[0])) {
      return false;
    }
  }
  return true;
}

bool LinearLayout::squareSublayoutIsIdentity(
    ArrayRef<StringAttr> dimNames) const {
  return checkSquareSublayout(
      *this, dimNames, [](int b, int32_t basis) { return basis == (1 << b); });
}

bool LinearLayout::squareSublayoutIsPermutation(
    ArrayRef<StringAttr> dimNames) const {
  int32_t mask = 0;
  return checkSquareSublayout(*this, dimNames, [&](int b, int32_t basis) {
    if (!llvm::isPowerOf2_32(basis))
      return false;
    if (mask & basis)
      return false; // check if this bit is already set
    mask |= basis;
    return true;
  });
}

=======
>>>>>>> bfe6f98b
SmallVector<std::pair<StringAttr, int32_t>>
LinearLayout::apply(ArrayRef<std::pair<StringAttr, int32_t>> ins) const {
  assertDimsEqualIgnoringOrder(llvm::make_first_range(ins), getInDimNames());

  SmallVector<std::pair<StringAttr, int32_t>> ret;
  for (StringAttr outDim : getOutDimNames()) {
    int32_t outVal = 0;
    for (auto &[inDim, val] : ins) {
      for (int i = 0; i < getInDimSizeLog2(inDim); i++) {
        if (val & (1 << i))
          outVal ^= getBasis(inDim, i, outDim);
      }
    }
    ret.push_back({outDim, outVal});
  }
  return ret;
}

LinearLayout LinearLayout::compose(const LinearLayout &outer) const {
  assertDimsEqualIgnoringOrder(getOutDimNames(), outer.getInDimNames());
  for (StringAttr outDim : getOutDimNames()) {
    assert(getOutDimSize(outDim) <= outer.getInDimSize(outDim));
  }

  BasesT newBases;
  for (const auto &[inDim, inDimBases] : bases) {
    auto &newInDimBases = newBases[inDim];
    for (const auto &basis : inDimBases) {
      SmallVector<std::pair<StringAttr, int32_t>> bases;
      for (auto [outDim, b] : llvm::zip(getOutDimNames(), basis)) {
        bases.push_back({outDim, b});
      }
      auto newBases = outer.apply(bases);
      auto newBasesRange = llvm::make_second_range(newBases);
      newInDimBases.push_back(
          std::vector<int32_t>(newBasesRange.begin(), newBasesRange.end()));
    }
  }

  bool compositionIsSurjective =
      isSurjective() && outer.isSurjective() &&
      llvm::all_of(getOutDimNames(), [&](StringAttr outDim) {
        return getOutDimSize(outDim) == outer.getInDimSize(outDim);
      });
  return LinearLayout(std::move(newBases), llvm::to_vector(outer.outDims),
                      compositionIsSurjective);
}

namespace {
std::unique_ptr<uint64_t[]> concatMatrices(const LinearLayout &A,
                                           const LinearLayout &B) {
  // In plain words, "convert_layout does not change the shape of a tensor"
  assert(A.getTotalOutDimSizeLog2() == B.getTotalOutDimSizeLog2() &&
         "Matrices must have the same number of output dimensions");
  int numRows = A.getTotalOutDimSizeLog2();
  int numColsA = A.getTotalInDimSizeLog2();

  // rref expects the lower bits to be the lower indices of the matrix
  auto concat = getMatrix(A);
  auto BMat = getMatrix(B);
  for (int r = 0; r < numRows; r++) {
    concat[r] |= BMat[r] << numColsA;
  }
  return concat;
}

LinearLayout lstsq(const LinearLayout &A, const LinearLayout &B) {
  // Solve the least square system AX = B for A = outer, B = *this
  // and return the least square solution X of minimal norm
  // A and B may not be surjective, but we assume that Im(B) \subset Im(A)
  // Sketch of the algorithm:
  // https://github.com/triton-lang/triton/pull/5309#discussion_r1869084111
  int numRows = A.getTotalOutDimSizeLog2();
  int numColsA = A.getTotalInDimSizeLog2();
  int numColsB = B.getTotalInDimSizeLog2();
  int numCols = numColsA + numColsB;
  std::unique_ptr<uint64_t[]> combinedMat = concatMatrices(A, B);
  f2reduce::inplace_rref_strided(combinedMat.get(), numRows, numCols,
                                 /*stride=*/1);

  // Compute the pivot columns
  // Since A and B have the same image, each row will either have a pivot
  // or will be all zeros
  SmallVector<int32_t> pivotCols;
  for (int r = 0; r < numRows; r++) {
    auto row = combinedMat[r];
    if (row == 0) {
      continue;
    }
    int c = __builtin_ctzll(row);
    assert(c < numColsA && "Precondition broken. Im(B) not contained in Im(A)");
    assert(pivotCols.empty() ||
           pivotCols.back() < c && "Pivot columns are not in increasing order");
    pivotCols.push_back(c);
  }

  // Extract A^{-1}B and complete the matrix using zeros
  std::unique_ptr<uint64_t[]> retMat(new uint64_t[numColsA]());
  int j = 0;
  for (int r = 0; r < numColsA; r++) {
    auto isPivot = j < pivotCols.size() && pivotCols[j] == r;
    retMat[r] = isPivot ? combinedMat[j++] >> numColsA : 0;
  }

  // We need names for the in/out dim of the flattened layout we're going to
  // read off from `m`.  These could be anything, doesn't matter.
  StringAttr inDim1D = *A.getInDimNames().begin();
  StringAttr outDim1D = *A.getOutDimNames().begin();

  // Read off the new bases.  These are for a flattened 1D -> 1D
  LinearLayout::BasesT retBases;
  auto &bs = retBases[inDim1D];
  for (int c = 0; c < numColsB; c++) {
    int32_t basis = 0;
    for (int r = 0; r < numColsA; r++) {
      basis |= (retMat[r] >> c & 1) << r;
    }
    bs.push_back({basis});
  }

  LinearLayout retFlattened(std::move(retBases),
                            {{outDim1D, A.getTotalInDimSize()}},
                            /*requireSurjective=*/false);

  SmallVector<std::pair<StringAttr, int32_t>> retInDims;
  SmallVector<std::pair<StringAttr, int32_t>> retOutDims;
  for (StringAttr dim : B.getInDimNames()) {
    retInDims.push_back({dim, B.getInDimSize(dim)});
  }
  for (StringAttr dim : A.getInDimNames()) {
    retOutDims.push_back({dim, A.getInDimSize(dim)});
  }
  return retFlattened.reshapeIns(retInDims).reshapeOuts(retOutDims);
}

} // namespace

LinearLayout LinearLayout::invertAndCompose(const LinearLayout &outer) const {
  // TODO(Lezcano) Make friend and perhaps rename to `convertFrom` or `lstsq`
  // For this, we need to implement our LLVM lowerings by inverting the "outer"
  // layout, and then iterating over the elements from the "this" layout and
  // fetching the corresponding element from the "outer" layout. This exercises
  // the broadcasting that we incentivise via choosing the minimum norm solution
  // in lstsq.

  // The order of dims does not matter. We choose to transpose outer
  auto outDims = llvm::to_vector(getOutDimNames());
  assertDimsEqualIgnoringOrder(outDims, outer.getOutDimNames());
  const auto &B = *this;
  const auto A = outer.transposeOuts(outDims);
  for (auto dim : outDims) {
    assert(A.getOutDimSize(dim) == B.getOutDimSize(dim) &&
           "Convert layout does not change the shape of a tensor");
  }

  // We'll write A^{-1} to mean the inverse or the pseudo-inverse of A
  // We are computing A^{-1}B so A must be surjective so that
  // it has a left inverse.
  assert(A.isSurjective());

  // Broadcasting heuristic
  // Imagine we have two layouts with `warps = [[0, 0],  [0, 0]]`
  // (broadcasting) on both layouts. We could map any warp to any warp in the
  // conversion. Now, we want to map them as the identity map, to mark that
  // nothing needs to be done there (`lstsq` would map all the warps to the
  // zero warp, minimum norm solution). The heuristic here is as follows:
  // - If a dimension is the same for both layouts, we want to map it as the
  // identity
  //   Equivalently, we don't add it to the conversion
  // - Otherwise, we just call lstsq (i.e. map all the equivalent elements
  //   to the same input element) to take advantage of broadcasting in shared
  //   memory and avoid saving repeated elements in shared memory
  SmallVector<StringAttr> identityDims;
  for (auto dim : A.getInDimNames()) {
    if (B.hasInDim(dim) &&
        A.sublayout(dim, outDims) == B.sublayout(dim, outDims)) {
      identityDims.push_back(dim);
    }
  }
  SmallVector<StringAttr> ANonIdentityInDims;
  SmallVector<StringAttr> BNonIdentityInDims;
  for (auto dim : A.getInDimNames()) {
    if (!llvm::is_contained(identityDims, dim)) {
      ANonIdentityInDims.push_back(dim);
    }
  }
  for (auto dim : B.getInDimNames()) {
    if (!llvm::is_contained(identityDims, dim)) {
      BNonIdentityInDims.push_back(dim);
    }
  }

  auto AReduced = A.sublayout(ANonIdentityInDims, outDims);
  auto BReduced = B.sublayout(BNonIdentityInDims, outDims);

  // If one is empty, the other must be empty as well
  assert((AReduced == LinearLayout::empty()) ==
         (BReduced == LinearLayout::empty()));
  bool isEmpty = AReduced == LinearLayout::empty();

  auto ret = isEmpty ? LinearLayout::empty() : lstsq(AReduced, BReduced);

  // TODO(Lezcano): We should return the reduced layout instead of re-adding the
  // identity maps. With this, we'll be able to kill `minimalCvtLayout`

  // Add the identity maps for the dimensions that are the same for both layouts
  for (auto dim : identityDims) {
    ret *= LinearLayout::identity1D(A.getInDimSize(dim), dim, dim);
  }

  // Reorder the dimensions in the result to match the order expected by the
  // current and outer layouts.
  return ret.transposeIns(llvm::to_vector(B.getInDimNames()))
      .transposeOuts(llvm::to_vector(A.getInDimNames()));
}

LinearLayout LinearLayout::invert() const {
  assert(isInvertible() &&
         "A linear layout must be surjective and square to be invertible");
  return pseudoinvert();
}

LinearLayout LinearLayout::pseudoinvert() const {
  // A^-1(x) = A^-1(I(x)), thus A.invert() = I.invertAndCompose(A)
  LinearLayout identity = LinearLayout::empty();
  for (auto outDim : getOutDimNames()) {
    identity *= LinearLayout::identity1D(getOutDimSize(outDim), outDim, outDim);
  }
  return identity.invertAndCompose(*this);
}

llvm::MapVector<StringAttr, int32_t>
LinearLayout::getFreeVariableMasks() const {
  std::unique_ptr<uint64_t[]> mat = getMatrix(*this);
  int numRows = getTotalOutDimSizeLog2();
  int numCols = getTotalInDimSizeLog2();

  // stride is specified in number of 64-bit words per row, and we pack our
  // matrix so that there's only one uint64_t per row.
  assert(numCols <= 64);
  f2reduce::inplace_rref_strided(mat.get(), numRows, numCols, /*stride=*/1);

  // For each row in the RREF matrix, identify the column with the first "1".
  // These columns correspond to the basic (i.e. non-free) variables.
  std::set<int32_t> basicVars;
  for (int r = 0; r < numRows; r++) {
    if (mat[r] == 0) {
      continue;
    }
    basicVars.insert(__builtin_ctzll(mat[r]));
  }

  llvm::MapVector<StringAttr, int32_t> ret;
  int c = 0;
  for (StringAttr dim : getInDimNames()) {
    int32_t mask = 0;
    for (int i = 0; i < getInDimSizeLog2(dim); i++, c++) {
      if (basicVars.count(c) == 0) {
        mask |= (1 << i);
      }
    }
    ret[dim] = mask;
  }
  return ret;
}

LinearLayout LinearLayout::removeZeroBasesAlongDim(StringAttr stripDim) const {
  LinearLayout::BasesT result;
  for (auto &[inDim, inDimBases] : getBases()) {
    auto &newInDimBases = result[inDim];
    if (inDim != stripDim) {
      newInDimBases = inDimBases;
      continue;
    }
    for (auto &basis : inDimBases) {
      if (llvm::any_of(basis, [](int32_t val) { return val != 0; })) {
        newInDimBases.push_back(basis);
      }
    }
  }
  return LinearLayout(std::move(result), llvm::to_vector(getOutDimNames()));
}

size_t hash_value(const LinearLayout &layout) {
  size_t seed = 0;

  // Hash the bases
  for (const auto &base : layout.getBases()) {
    // Hash the input dimension name
    seed = llvm::hash_combine(seed, base.first);

    // Hash the vectors in bases
    for (const auto &vec : base.second) {
      for (int32_t val : vec) {
        seed = llvm::hash_combine(seed, val);
      }
    }
  }

  // Hash the output dimensions and their sizes
  for (const auto &outDim : layout.getOutDimNames()) {
    seed = llvm::hash_combine(seed, outDim, layout.getOutDimSize(outDim));
  }
  // Don't hash the surjective flag as it's a cached property
  return seed;
}

bool operator==(LinearLayout lhs, LinearLayout rhs) {
  if (!lhs.equalIgnoringOutDimSizes(rhs))
    return false;

  for (const auto &[lhsOutDimAndSize, rhsOutDimAndSize] :
       llvm::zip(lhs.outDims, rhs.outDims)) {
    if (lhsOutDimAndSize.second != rhsOutDimAndSize.second)
      return false;
  }
  return true;
}

bool LinearLayout::equalIgnoringOutDimSizes(const LinearLayout &other) const {
  // llvm::MapVector doesn't have an operator== :(.
  if (llvm::to_vector(this->getOutDimNames()) !=
      llvm::to_vector(other.getOutDimNames()))
    return false;
  if (this->bases.size() != other.bases.size())
    return false;
  for (auto it1 = this->bases.begin(), it2 = other.bases.begin();
       it1 != this->bases.end(); ++it1, ++it2) {
    if (*it1 != *it2)
      return false;
  }
  return true;
}

std::string LinearLayout::toString() const {
  // Start with a newline because we print out a bulleted list; it doesn't
  // make sense for the first line of this list to be on the same line as
  // any previous text.
  std::string ret = "\n";
  std::string outDimsStr =
      "[" +
      join(outDims, ", ",
           [](auto dimAndSize) {
             auto [outDim, size] = dimAndSize;
             return outDim.str() + " (size " + std::to_string(size) + ")";
           }) +
      "]";

  if (bases.empty()) {
    if (outDims.empty()) {
      return "\n(empty layout)";
    } else {
      return "\n(empty layout with out-dims " + outDimsStr + ")";
    }
  }

  // TODO: Add spaces for alignment.
  for (const auto &[inDim, inDimBases] : bases) {
    if (inDimBases.empty()) {
      ret += " - " + inDim.str() + " is a size 1 dimension\n";
      continue;
    }

    ret += " - " +
           join(llvm::seq(inDimBases.size()), "\n   ",
                [&, &inDim = inDim, &inDimBases = inDimBases](int i) {
                  return inDim.str() + "=" + std::to_string(1 << i) + " -> (" +
                         join(inDimBases[i], ", ") + ")";
                }) +
           "\n";
  }
  ret += "where out dims are: " + outDimsStr;
  return ret;
}

} // namespace mlir::triton<|MERGE_RESOLUTION|>--- conflicted
+++ resolved
@@ -758,54 +758,6 @@
   return true;
 }
 
-<<<<<<< HEAD
-static bool checkSquareSublayout(const LinearLayout &ll,
-                                 ArrayRef<StringAttr> dimNames,
-                                 function_ref<bool(int, int32_t)> checkBasis) {
-  // The empty layout is the identity
-  if (dimNames.size() == 0) {
-    return true;
-  }
-  // Check that the input-output sizes are the same
-  LinearLayout sl = ll.sublayout(dimNames, dimNames);
-  for (StringAttr dim : dimNames) {
-    if (ll.getInDimSize(dim) != ll.getOutDimSize(dim)) {
-      return false;
-    }
-  }
-  // Once the inputs and output dimensions are the same, we can just check
-  // that the basis for the single remaining dimension is the identity.
-  sl = sl.flattenIns().flattenOuts();
-  const auto &inDimBases = sl.getBases().begin()->second;
-  for (auto [b, basis] : llvm::enumerate(inDimBases)) {
-    if (!checkBasis(b, basis[0])) {
-      return false;
-    }
-  }
-  return true;
-}
-
-bool LinearLayout::squareSublayoutIsIdentity(
-    ArrayRef<StringAttr> dimNames) const {
-  return checkSquareSublayout(
-      *this, dimNames, [](int b, int32_t basis) { return basis == (1 << b); });
-}
-
-bool LinearLayout::squareSublayoutIsPermutation(
-    ArrayRef<StringAttr> dimNames) const {
-  int32_t mask = 0;
-  return checkSquareSublayout(*this, dimNames, [&](int b, int32_t basis) {
-    if (!llvm::isPowerOf2_32(basis))
-      return false;
-    if (mask & basis)
-      return false; // check if this bit is already set
-    mask |= basis;
-    return true;
-  });
-}
-
-=======
->>>>>>> bfe6f98b
 SmallVector<std::pair<StringAttr, int32_t>>
 LinearLayout::apply(ArrayRef<std::pair<StringAttr, int32_t>> ins) const {
   assertDimsEqualIgnoringOrder(llvm::make_first_range(ins), getInDimNames());

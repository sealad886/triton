#include <algorithm>
#include "triton/ir/context.h"
#include "triton/ir/basic_block.h"
#include "triton/ir/instructions.h"
#include "triton/ir/constant.h"
#include "triton/ir/type.h"

namespace triton{
namespace ir{

//===----------------------------------------------------------------------===//
//                               instruction classes
//===----------------------------------------------------------------------===//

instruction::instruction(type *ty, value_id_t ity, unsigned num_ops,
                         const std::string &name, instruction *next)
    : user(ty, num_ops, name), id_(ity) {
  if(next){
    basic_block *block = next->get_parent();
    assert(block && "Next instruction is not in a basic block!");
    auto it = std::find(block->begin(), block->end(), next);
    block->get_inst_list().insert(it, next);
  }
}

void instruction::erase_from_parent() {
  parent_->erase(this);
  for(ir::value* op: ops())
    op->erase_use(this);
}

bool instruction::has_tile_result_or_op() {
  bool result = get_type()->is_tile_ty();
  for(unsigned i = 0; i < get_num_operands(); i++)
    result |= get_operand(i)->get_type()->is_tile_ty();
  return result;
}

//===----------------------------------------------------------------------===//
//                               phi_node classes
//===----------------------------------------------------------------------===//

phi_node::phi_node(type *ty, unsigned num_reserved, std::string const &name, instruction *next)
    : instruction(ty, INST_PHI, 0, name, next) {
  blocks_.reserve(num_reserved);
}

// Set incoming value
void phi_node::set_incoming_value(unsigned i, value *v){
  assert(v && "PHI node got a null value!");
  assert(get_type() == v->get_type() &&
         "All operands to PHI node must be the same type as the PHI node!");
  set_operand(i, v);
}

// Set incoming block
void phi_node::set_incoming_block(unsigned i, basic_block *block){
  assert(block && "PHI node got a null basic block!");
  blocks_[i] = block;
}

// Add incoming
void phi_node::add_incoming(value *v, basic_block *block){
  resize_ops(get_num_operands() + 1);
  blocks_.resize(get_num_operands() + 1);
  set_incoming_value(get_num_operands() - 1, v);
  set_incoming_block(get_num_operands() - 1, block);
}

// Factory methods
phi_node* phi_node::create(type *ty, unsigned num_reserved, const std::string &name, instruction *next){
  return new phi_node(ty, num_reserved, name, next);
}


//===----------------------------------------------------------------------===//
//                               binary_operator classes
//===----------------------------------------------------------------------===//

std::string binary_operator::repr_impl() const {
  switch(op_) {
  case Add  : return "add";
  case FAdd : return "fadd";
  case Sub  : return "sub";
  case FSub : return "fsub";
  case Mul  : return "mul";
  case FMul : return "fmul";
  case UDiv : return "udiv";
  case SDiv : return "sdiv";
  case FDiv : return "fdiv";
  case URem : return "urem";
  case SRem : return "srem";
  case FRem : return "frem";
  case Shl  : return "shl";
  case LShr : return "lshr";
  case AShr : return "ashr";
  case And  : return "and";
  case Or   : return "or";
  case Xor  : return "xor";
  default: throw std::runtime_error("unknown binary operator");
  }
}

bool binary_operator::is_int_div() const {
  return op_ == binary_op_t::UDiv || op_ == binary_op_t::SDiv;
}

bool binary_operator::is_int_rem() const {
  return op_ == binary_op_t::URem || op_ == binary_op_t::SRem;
}

bool binary_operator::is_shl() const {
  return op_ == binary_op_t::Shl;
}

bool binary_operator::is_shr() const {
  return op_ == binary_op_t::LShr || op_ == binary_op_t::AShr;
}

bool binary_operator::is_int_mult()    const {
  return op_ == binary_op_t::Mul;
}

bool binary_operator::is_int_add_sub() const {
  return op_ == binary_op_t::Add || op_ == binary_op_t::Sub;
}


binary_operator::binary_operator(binary_op_t op, value *lhs, value *rhs, type *ty, const std::string &name, instruction *next)
    : instruction(ty, INST_BINOP, 2, name, next), op_(op){
  set_operand(0, lhs);
  set_operand(1, rhs);
}

binary_operator *binary_operator::create(binary_op_t op, value *lhs, value *rhs, const std::string &name, instruction *next){
  assert(lhs->get_type() == rhs->get_type() &&
         "Cannot create binary operator with two operands of differing type!");
  return new binary_operator(op, lhs, rhs, lhs->get_type(), name, next);
}

binary_operator *binary_operator::create_fneg(value *arg, const std::string &name, instruction *next){
  assert(arg->get_type()->get_scalar_ty()->is_floating_point_ty());
  value *zero = constant_fp::get_zero_value_for_negation(arg->get_type());
  return binary_operator::create(binary_op_t::FSub, zero, arg, name, next);
}

binary_operator *binary_operator::create_neg(value *arg, const std::string &name, instruction *next){
  assert(arg->get_type()->get_scalar_ty()->is_integer_ty());
  value *zero = constant_fp::get_zero_value_for_negation(arg->get_type());
  return binary_operator::create(binary_op_t::Sub, zero, arg, name, next);
}

binary_operator *binary_operator::create_not(value *arg, const std::string &name, instruction *next){
  assert(arg->get_type()->is_integer_ty());
  constant *mask = constant::get_all_ones_value(arg->get_type());
  return binary_operator::create(binary_op_t::Xor, arg, mask, name, next);
}

//===----------------------------------------------------------------------===//
//                               cmp_inst classes
//===----------------------------------------------------------------------===//



// cmp_inst
std::string cmp_inst::repr_impl() const {
  switch (pred_) {
    case FCMP_FALSE :  return "false";
    case FCMP_OEQ   :  return "fcmp_oeq";
    case FCMP_OGT   :  return "fcmp_ogt";
    case FCMP_OGE   :  return "fcmp_oge";
    case FCMP_OLT   :  return "fcmp_olt";
    case FCMP_OLE   :  return "fcmp_ole";
    case FCMP_ONE   :  return "fcmp_one";
    case FCMP_ORD   :  return "fcmp_ord";
    case FCMP_UNO   :  return "fcmp_uno";
    case FCMP_UEQ   :  return "fcmp_ueq";
    case FCMP_UGT   :  return "fcmp_ugt";
    case FCMP_UGE   :  return "fcmp_uge";
    case FCMP_ULT   :  return "fcmp_ult";
    case FCMP_ULE   :  return "fcmp_ule";
    case FCMP_UNE   :  return "fcmp_une";
    case FCMP_TRUE  :  return "true";
    case ICMP_EQ    :  return "icmp_eq";
    case ICMP_NE    :  return "icmp_ne";
    case ICMP_UGT   :  return "icmp_ugt";
    case ICMP_UGE   :  return "icmp_uge";
    case ICMP_ULT   :  return "icmp_ult";
    case ICMP_ULE   :  return "icmp_ule";
    case ICMP_SGT   :  return "icmp_sgt";
    case ICMP_SGE   :  return "icmp_sge";
    case ICMP_SLT   :  return "icmp_slt";
    case ICMP_SLE   :  return "icmp_sle";
    default: throw std::runtime_error("unreachable");
  }
}

cmp_inst::cmp_inst(type *ty, value_id_t id, cmp_pred_t pred, value *lhs, value *rhs, const std::string &name, instruction *next)
    : instruction(ty, id, 2, name, next), pred_(pred) {
  set_operand(0, lhs);
  set_operand(1, rhs);
}

type* cmp_inst::make_cmp_result_type(type *ty){
  type* int1_ty = type::get_int1_ty(ty->get_context());
  if (tile_type* tile_ty = dynamic_cast<tile_type*>(ty))
    return tile_type::get_same_shapes(int1_ty, tile_ty);
  return int1_ty;
}


bool cmp_inst::is_fp_predicate(cmp_pred_t pred) {
  return pred >= FIRST_FCMP_PREDICATE && pred <= LAST_FCMP_PREDICATE;
}

bool cmp_inst::is_int_predicate(cmp_pred_t pred) {
  return pred >= FIRST_ICMP_PREDICATE && pred <= LAST_ICMP_PREDICATE;
}


// icmp_inst
icmp_inst::icmp_inst(type *ty, cmp_pred_t pred,
                     value *lhs, value *rhs, const std::string &name, instruction *next)
  : cmp_inst(ty, INST_ICMP, pred, lhs, rhs, name, next){ }

icmp_inst* icmp_inst::create(cmp_pred_t pred, value *lhs, value *rhs, const std::string &name, instruction *next){
  assert(is_int_predicate(pred));
  type *res_ty = make_cmp_result_type(lhs->get_type());
  return new icmp_inst(res_ty, pred, lhs, rhs, name, next);
}

// fcmp_inst
fcmp_inst::fcmp_inst(type *ty, cmp_pred_t pred,
                     value *lhs, value *rhs, const std::string &name, instruction *next)
  : cmp_inst(ty, INST_FCMP, pred, lhs, rhs, name, next){ }

fcmp_inst* fcmp_inst::create(cmp_pred_t pred, value *lhs, value *rhs, const std::string &name, instruction *next){
  assert(is_fp_predicate(pred));
  type *res_ty = make_cmp_result_type(lhs->get_type());
  return new fcmp_inst(res_ty, pred, lhs, rhs, name, next);
}

//===----------------------------------------------------------------------===//
//                               unary_inst classes
//===----------------------------------------------------------------------===//

unary_inst::unary_inst(type *ty, value_id_t id, value *v, const std::string &name, instruction *next)
    : instruction(ty, id, 1, name, next) {
  set_operand(0, v);
}

//===----------------------------------------------------------------------===//
//                               cast_inst classes
//===----------------------------------------------------------------------===//

std::string cast_inst::repr_impl() const {
  switch (op_){
  case cast_op_t::Trunc:         return "trunc";
  case cast_op_t::ZExt:          return "zext";
  case cast_op_t::SExt:          return "sext";
  case cast_op_t::FPTrunc:       return "fp_trunc";
  case cast_op_t::FPExt:         return "fp_ext";
  case cast_op_t::UIToFP:        return "ui_to_fp";
  case cast_op_t::SIToFP:        return "si_to_fp";
  case cast_op_t::FPToUI:        return "fp_to_ui";
  case cast_op_t::FPToSI:        return "fp_to_si";
  case cast_op_t::PtrToInt:      return "ptr_to_int";
  case cast_op_t::IntToPtr:      return "int_to_ptr";
  case cast_op_t::BitCast:       return "bitcast";
  case cast_op_t::AddrSpaceCast: return "addr_space_cast";
  default: throw std::runtime_error("unreachable");
  }
}
// TODO
bool cast_inst::is_valid(cast_op_t op, value *arg, type *ty) {
  assert(arg->get_type()->is_tile_ty() == ty->is_tile_ty());
  return true;
}

cast_inst *cast_inst::create(cast_op_t op, value *arg, type *ty, const std::string &name, instruction *next){
  assert(is_valid(op, arg, ty) && "Invalid cast!");
  // Construct and return the appropriate CastInst subclass
  switch (op) {
  case cast_op_t::Trunc:         return new trunc_inst           (ty, arg, name, next);
  case cast_op_t::ZExt:          return new z_ext_inst           (ty, arg, name, next);
  case cast_op_t::SExt:          return new s_ext_inst           (ty, arg, name, next);
  case cast_op_t::FPTrunc:       return new fp_trunc_inst        (ty, arg, name, next);
  case cast_op_t::FPExt:         return new fp_ext_inst          (ty, arg, name, next);
  case cast_op_t::UIToFP:        return new ui_to_fp_inst        (ty, arg, name, next);
  case cast_op_t::SIToFP:        return new si_to_fp_inst        (ty, arg, name, next);
  case cast_op_t::FPToUI:        return new fp_to_ui_inst        (ty, arg, name, next);
  case cast_op_t::FPToSI:        return new fp_to_si_inst        (ty, arg, name, next);
  case cast_op_t::PtrToInt:      return new ptr_to_int_inst      (ty, arg, name, next);
  case cast_op_t::IntToPtr:      return new int_to_ptr_inst      (ty, arg, name, next);
  case cast_op_t::BitCast:       return new bit_cast_inst        (ty, arg, name, next);
  case cast_op_t::AddrSpaceCast: return new addr_space_cast_inst (ty, arg, name, next);
  default: throw std::runtime_error("unreachable");
  }
}

cast_inst *cast_inst::create_integer_cast(value *arg, type *ty, bool is_signed, const std::string &name, instruction *next){
  type *arg_ty = arg->get_type();
  assert(arg_ty->is_int_or_tileint_ty() && ty->is_int_or_tileint_ty() && "Invalid integer cast!");
  unsigned arg_bits = arg_ty->get_scalar_ty()->get_integer_bitwidth();
  unsigned dst_bits = ty->get_scalar_ty()->get_integer_bitwidth();
  cast_op_t op = (arg_bits == dst_bits ? cast_op_t::BitCast :
            (arg_bits > dst_bits  ? cast_op_t::Trunc :
            (is_signed            ? cast_op_t::SExt : cast_op_t::ZExt)));
  return create(op, arg, ty, name, next);
}

//===----------------------------------------------------------------------===//
//                               terminator_inst classes
//===----------------------------------------------------------------------===//


// return_inst
return_inst::return_inst(context &ctx, value *ret_val, instruction *next)
    : terminator_inst(type::get_void_ty(ctx), INST_RETURN, ret_val!=nullptr, "", next){
  if(ret_val)
    set_operand(0, ret_val);
}

return_inst *return_inst::create(context &ctx, value *ret_val, instruction *next){
  return new return_inst(ctx, ret_val, next);
}


// branch_inst
branch_inst* branch_inst::create(basic_block *dst, instruction *next) {
  assert(dst && "Branch destination may not be null!");
  return new uncond_branch_inst(dst, next);
}

branch_inst* branch_inst::create(value *cond, basic_block *if_dst, basic_block *else_dst, instruction *next) {
  assert(cond->get_type()->is_integer_ty(1) && "May only branch on boolean predicates!");
  return new cond_branch_inst(if_dst, else_dst, cond, next);
}

// uncond_branch_inst
uncond_branch_inst::uncond_branch_inst(basic_block *dst, instruction *next)
    : branch_inst(type::get_void_ty(dst->get_context()), INST_UNCOND_BRANCH, 1, "", next){
  set_operand(0, dst);
}

// cond_branch_inst
cond_branch_inst::cond_branch_inst(basic_block *if_dst, basic_block *else_dst, value *cond, instruction *next)
    : branch_inst(type::get_void_ty(if_dst->get_context()), INST_COND_BRANCH, 3, "", next){
  assert(cond->get_type()->is_integer_ty(1) && "May only branch on boolean predicates!");
  set_operand(0, if_dst);
  set_operand(1, else_dst);
  set_operand(2, cond);
}


//===----------------------------------------------------------------------===//
//                               getelementptr_inst classes
//===----------------------------------------------------------------------===//

getelementptr_inst::getelementptr_inst(type *pointee_ty, value *ptr, const std::vector<value *> &idx, const std::string &name, instruction *next)
    : instruction(get_return_type(pointee_ty, ptr, idx), INST_GETELEMENTPTR, 1 + idx.size(), name, next),
      source_elt_ty(pointee_ty),
      res_elt_ty(get_indexed_type(pointee_ty, idx)){
  // sanity check
  type *expected_ty = get_type()->get_scalar_ty();
  expected_ty = ((pointer_type*)expected_ty)->get_element_ty();
  assert(res_elt_ty == expected_ty);
  // set operands
  set_operand(0, ptr);
  for(size_t i = 0; i < idx.size(); i++)
    set_operand(1 + i, idx[i]);
}

type *getelementptr_inst::get_return_type(type *elt_ty, value *x, const std::vector<value *> &idx_list) {
  // result pointer type
  type *ty = x->get_type();
  unsigned addr_space = ty->get_scalar_ty()->get_pointer_address_space();
  type *ptr_ty = pointer_type::get(get_indexed_type(elt_ty, idx_list), addr_space);
  // Tile GEP
  if(ty->is_tile_ty())
    return tile_type::get_same_shapes(ptr_ty, ty);
  for(value *idx : idx_list)
  if (idx->get_type()->is_tile_ty())
    return tile_type::get_same_shapes(ptr_ty, ty);
  // Scalar GEP
  return ptr_ty;
}

type *getelementptr_inst::get_indexed_type_impl(type *ty, const std::vector<value *> &idx_list) {
  if(idx_list.empty())
    return ty;
  if(!ty->is_sized())
    return nullptr;
  unsigned cur_idx = 1;
  for(; cur_idx != idx_list.size(); cur_idx++){
    composite_type *cty = dynamic_cast<composite_type*>(ty);
    if(!cty || cty->is_pointer_ty())
      break;
    value *idx = idx_list[cur_idx];
    if(!cty->index_valid(idx))
      break;
    ty = cty->get_type_at_index(idx);
  }
  return (cur_idx == idx_list.size())? ty : nullptr;
}

type *getelementptr_inst::get_indexed_type(type *ty, const std::vector<value *> &idx_list) {
  type *result = get_indexed_type_impl(ty, idx_list);
  assert(result && "invalid GEP type!");
  return result;
}

getelementptr_inst *getelementptr_inst::create(value *ptr, const std::vector<value *> &idx, const std::string &name, instruction *next) {
  type *pointee_ty = ((pointer_type*)(ptr->get_type()->get_scalar_ty()))->get_element_ty();
  return new getelementptr_inst(pointee_ty, ptr, idx, name, next);
}


//===----------------------------------------------------------------------===//
//                               load_inst/store_inst classes
//===----------------------------------------------------------------------===//

// io_inst
io_inst::io_inst(type *ty, value_id_t id, unsigned num_ops, const std::string &name, instruction *next)
  : instruction(ty, id, num_ops, name, next)
{ }

// load_inst
load_inst::load_inst(value *ptr, value_id_t id, unsigned num_ops, const std::string &name, instruction *next)
  : io_inst(get_pointee_type(ptr->get_type()), id, num_ops, name, next)
{ }

// load
type *load_inst::get_pointee_type(type *ty) {
  type *scalar_ty = ty->get_scalar_ty();
  type *pointee_ty = scalar_ty->get_pointer_element_ty();
  if(ty->is_tile_ty())
    return tile_type::get_same_shapes(pointee_ty, ty);
  return pointee_ty;
}

// unmasked_load
unmasked_load_inst::unmasked_load_inst(value *ptr, const std::string &name, instruction *next)
  : load_inst(ptr, INST_UNMASKED_LOAD, 1, name, next) {
  set_operand(0, ptr);
}

unmasked_load_inst* unmasked_load_inst::create(value *ptr, const std::string &name, instruction *next) {
  return new unmasked_load_inst(ptr, name, next);
}

// masked load
masked_load_inst::masked_load_inst(value *ptr, value *mask, value *false_value,
                                   const std::string &name, instruction *next)
  : load_inst(ptr, INST_MASKED_LOAD, 3, name, next) {
  set_operand(0, ptr);
  set_operand(1, mask);
  set_operand(2, false_value);
}

masked_load_inst* masked_load_inst::create(value *ptr, value *mask, value *false_value,
                                           const std::string &name, instruction *next) {
  return new masked_load_inst(ptr, mask, false_value, name, next);
}


store_inst::store_inst(value *ptr, value_id_t id, unsigned num_ops, const std::string &name, instruction *next)
  : io_inst(type::get_void_ty(ptr->get_type()->get_context()), id, num_ops, name, next)
{ }

// unmasked_store
unmasked_store_inst::unmasked_store_inst(value *ptr, value *val,
                                         const std::string &name, instruction *next)
    : store_inst(ptr, INST_UNMASKED_STORE, 2, name, next)  {
  set_operand(0, ptr);
  set_operand(1, val);
}

unmasked_store_inst* unmasked_store_inst::create(value *ptr, value *val,
                                                 const std::string &name, instruction *next) {
  return new unmasked_store_inst(ptr, val, name, next);
}

// masked store
masked_store_inst::masked_store_inst(value *ptr, value *val, value *mask,
                                     const std::string &name, instruction *next)
  : store_inst(ptr, INST_MASKED_STORE, 3, name, next) {
  set_operand(0, ptr);
  set_operand(1, val);
  set_operand(2, mask);
}

masked_store_inst* masked_store_inst::create(value *ptr, value *val, value *mask, const std::string &name, instruction *next)  {
  return new masked_store_inst(ptr, val, mask, name, next);
}
//===----------------------------------------------------------------------===//
//                               retile_inst classes
//===----------------------------------------------------------------------===//

retile_inst::retile_inst(value *arg, value_id_t id, const type::tile_shapes_t &shapes,
                         const std::string &name, instruction *next)
   : unary_inst(tile_type::get(arg->get_type()->get_scalar_ty(), shapes), id, arg, name, next) { }


// reshape

instruction* reshape_inst::create(value *arg, const type::tile_shapes_t &shapes,
                                  const std::string &name, instruction *next) {
  return new reshape_inst(arg, INST_RESHAPE, shapes, name, next);
}


// splat

instruction* splat_inst::create(value *arg, const type::tile_shapes_t &shapes,
                                  const std::string &name, instruction *next) {
  return new splat_inst(arg, INST_SPLAT, shapes, name, next);
}

// broadcast

instruction* broadcast_inst::create(value *arg, const type::tile_shapes_t &shapes,
                                  const std::string &name, instruction *next) {
  return new broadcast_inst(arg, INST_BROADCAST, shapes, name, next);
}

// downcast

instruction* downcast_inst::create(value *arg, const std::string &name, instruction *next) {
  return new downcast_inst(arg->get_type()->get_scalar_ty(), INST_DOWNCAST, arg, name, next);
}

//===----------------------------------------------------------------------===//
//                               matmul_inst classes
//===----------------------------------------------------------------------===//

dot_inst::dot_inst(value *A, value *B, value *C, TransT AT, TransT BT,
                         const std::string &name, instruction *next)
    : builtin_inst(C->get_type(), INST_DOT, 3, name, next) {
  set_operand(0, A);
  set_operand(1, B);
  set_operand(2, C);
}

instruction *dot_inst::create(value *A, value *B, value *C,
                              bool AT, bool BT,
                              const std::string &name, instruction *next) {
  TransT OPA = AT ? Trans : NoTrans;
  TransT OPB = BT ? Trans : NoTrans;
  return new dot_inst(A, B, C, OPA, OPB, name, next);
}

instruction *dot_inst::create_nn(value *A, value *B, value *C,
                                 const std::string &name, instruction *next) {
  return new dot_inst(A, B, C, NoTrans, NoTrans, name, next);
}

instruction *dot_inst::create_nt(value *A, value *B, value *C,
                                 const std::string &name, instruction *next) {
  return new dot_inst(A, B, C, NoTrans, Trans, name, next);
}

instruction *dot_inst::create_tn(value *A, value *B, value *C,
                                 const std::string &name, instruction *next) {
  return new dot_inst(A, B, C, Trans, NoTrans, name, next);
}

instruction *dot_inst::create_tt(value *A, value *B, value *C,
                                 const std::string &name, instruction *next) {
  return new dot_inst(A, B, C, Trans, Trans, name, next);
}

//===----------------------------------------------------------------------===//
//                               trans instructions
//===----------------------------------------------------------------------===//

ir::type* trans_inst::get_res_ty(ir::type* ty, std::vector<int> perm) {
  // get argument shapes
  ir::tile_type::tile_shapes_t arg_shapes = ty->get_tile_shapes();
  // permutate argument shapes
  perm = init_perm(ty, perm);
  ir::tile_type::tile_shapes_t res_shapes = arg_shapes;
  for(size_t i = 0; i < perm.size(); i++)
    res_shapes[i] = arg_shapes[perm[i]];
  // construct type
  return tile_type::get(ty->get_scalar_ty(), res_shapes);
}

std::vector<int> trans_inst::init_perm(ir::type* ty, const std::vector<int>& perm) {
  if(!perm.empty())
    return perm;
  auto size = ty->get_tile_shapes().size();
  std::vector<int> result;
  result.push_back(size - 1);
  for(size_t i = 0; i < size - 1; i++)
    result.push_back(i);
  return result;
}

trans_inst::trans_inst(value *arg, const std::vector<int> &perm, const std::string &name, instruction *next)
  : builtin_inst(get_res_ty(arg->get_type(), perm), INST_TRANS, 1, name, next) {
  // sanity check
  perm_ = init_perm(arg->get_type(), perm);
  //auto size = arg->get_type()->get_tile_shapes().size();
  //assert(perm_.size() == size);
  set_operand(0, arg);
}

instruction* trans_inst::create(value *arg, const std::vector<int> &perm, const std::string &name, instruction *next) {
  return new trans_inst(arg, perm, name, next);
}

const std::vector<int> trans_inst::get_perm() const {
  return perm_;
}

//===----------------------------------------------------------------------===//
//                               sqrt instructions
//===----------------------------------------------------------------------===//

sqrt_inst::sqrt_inst(value *arg, const std::string &name, instruction *next)
  : builtin_inst(arg->get_type(), INST_SQRT, 1, name, next){
  set_operand(0, arg);
}

instruction* sqrt_inst::create(value *arg, const std::string &name, instruction *next) {
  return new sqrt_inst(arg, name, next);
}

//===----------------------------------------------------------------------===//
//                               reduce instructions
//===----------------------------------------------------------------------===//

std::string reduce_inst::to_str(op_t op) {
  switch (op) {
    case ADD: return "+";
    case SUB: return "-";
    case MAX: return "imax";
    case MIN: return "imin";
    case FADD: return "+";
    case FSUB: return "-";
    case FMAX: return "fmax";
    case FMIN: return "fmin";
    default: break;
  }
  assert(false);
  return "";
}

type* reduce_inst::get_res_type(value *arg, unsigned axis) {
  ir::tile_type::tile_shapes_t shapes = arg->get_type()->get_tile_shapes();
  shapes.erase(shapes.begin() + axis);
  type *scalar_ty = arg->get_type()->get_scalar_ty();
  if(shapes.size() == 0)
    return scalar_ty;
  else
    return tile_type::get(scalar_ty, shapes);
}

<<<<<<< HEAD
reduce_inst::reduce_inst(value *arg, unsigned axis, const std::string &name, instruction *next)
  : builtin_inst(get_res_type(arg, axis), INST_REDUCE, 1, name, next),
=======
reduce_inst::reduce_inst(value *arg, op_t op, unsigned axis, const std::string &name, instruction *next)
  : builtin_inst(get_res_type(arg, axis), 1, 1, name, next),
    op_(op),
>>>>>>> 2c672d4c
    axis_(axis){
  set_operand(0, arg);
}

instruction* reduce_inst::create(value *arg, op_t op, unsigned axis, const std::string &name, instruction *next) {
  return new reduce_inst(arg, op, axis, name, next);
}


//===----------------------------------------------------------------------===//
//                               select instructions
//===----------------------------------------------------------------------===//

select_inst::select_inst(value *pred, value *if_value, value *else_value, const std::string &name, instruction *next)
  : builtin_inst(if_value->get_type(), INST_SELECT, 3, name, next){
  set_operand(0, pred);
  set_operand(1, if_value);
  set_operand(2, else_value);
}

instruction* select_inst::create(value *pred, value *if_value, value *else_value, const std::string &name, instruction *next) {
  return new select_inst(pred, if_value, else_value, name, next);
}
//===----------------------------------------------------------------------===//
//                               builtin instructions
//===----------------------------------------------------------------------===//


// get_program_id
get_program_id_inst::get_program_id_inst(type *ty, unsigned axis, const std::string &name, instruction *next)
  : builtin_inst(ty, INST_GET_PROGRAM_ID, 0, name, next), axis_(axis){

}

instruction* get_program_id_inst::create(context &ctx, unsigned axis, const std::string &name, instruction *next) {
  return new get_program_id_inst(type::get_int32_ty(ctx), axis, name, next);
}

// get_num_program
get_num_program_inst::get_num_program_inst(type *ty, unsigned axis, const std::string &name, instruction *next)
  : builtin_inst(ty, INST_GET_NUM_PROGRAMS, 0, name, next), axis_(axis){

}

instruction* get_num_program_inst::create(context &ctx, unsigned axis, const std::string &name, instruction *next) {
  return new get_num_program_inst(type::get_int32_ty(ctx), axis, name, next);
}


// atomic cas

atomic_cas_inst::atomic_cas_inst(value *ptr, value *cmp, value *val, const std::string &name, instruction *next)
  : builtin_inst(ptr->get_type()->get_pointer_element_ty(), INST_ATOMIC_CAS, 3, name, next) {
  set_operand(0, ptr);
  set_operand(1, cmp);
  set_operand(2, val);
}

instruction* atomic_cas_inst::create(value *ptr, value *cmp, value *val, const std::string &name, instruction *next) {
  return new atomic_cas_inst(ptr, cmp, val, name, next);
}

// atomic exch

atomic_exch_inst::atomic_exch_inst(value *ptr, value *val, const std::string &name, instruction *next)
  : builtin_inst(ptr->get_type()->get_pointer_element_ty(), INST_ATOMIC_EXCH, 2, name, next) {
  set_operand(0, ptr);
  set_operand(1, val);
}

instruction* atomic_exch_inst::create(value *ptr, value *val, const std::string &name, instruction *next) {
  return new atomic_exch_inst(ptr, val, name, next);
}

// atomic add

atomic_add_inst::atomic_add_inst(value *ptr, value *val, const std::string &name, instruction *next)
  : builtin_inst(ptr->get_type()->get_pointer_element_ty(), INST_ATOMIC_ADD, 2, name, next) {
  set_operand(0, ptr);
  set_operand(1, val);
}

instruction* atomic_add_inst::create(value *ptr, value *val, const std::string &name, instruction *next) {
  return new atomic_add_inst(ptr, val, name, next);
}

//===----------------------------------------------------------------------===//
//                               intrinsic instructions
//===----------------------------------------------------------------------===//

// copy to shared
copy_to_shared_inst* copy_to_shared_inst::create(value *arg, const std::string &name,
                                                 instruction *next) {
  return new copy_to_shared_inst(arg->get_type(), INST_COPY_TO_SHARED, arg, name, next);
}

// copy from shared
copy_from_shared_inst* copy_from_shared_inst::create(value *arg, const std::string &name,
                                                 instruction *next) {
  return new copy_from_shared_inst(arg->get_type(), INST_COPY_FROM_SHARED, arg, name, next);
}


// barrier
barrier_inst::barrier_inst(context &ctx, const std::string &name,
                                                       instruction *next)
  : instruction(type::get_void_ty(ctx), INST_BARRIER, 0, name, next) { }

barrier_inst* barrier_inst::create(context &ctx, const std::string &name, instruction *next) {
  return new barrier_inst(ctx, name, next);
}


// nv_dynamic_program_idx
make_range_dyn::make_range_dyn(type *ty, const std::string &name, instruction *next)
  : instruction(ty, INST_MAKE_RANGE_DYN, 0, name, next) { }

make_range_dyn* make_range_dyn::create(type *ty, const std::string &name, instruction *next) {
  return new make_range_dyn(ty, name, next);
}

// nv_static_program_idx
make_range_sta::make_range_sta(make_range *range)
  : constant(range->get_type(), 0), range_(range) { }

make_range* make_range_sta::get_range() const
{ return range_; }

make_range_sta* make_range_sta::get(make_range* range) {
  static std::map<make_range*, make_range_sta*> cache;
  if(cache.find(range) == cache.end())
    cache.insert({range, new make_range_sta(range)});
  return cache.at(range);
}


// make_range
make_range::make_range(type *ty, constant_int *first, constant_int *last)
  : instruction(ty, INST_MAKE_RANGE, 0), first_(first), last_(last){ }

make_range *make_range::create(constant_int *first, constant_int *last) {
  assert(first->get_type()->is_integer_ty());
  assert(first->get_type() == last->get_type());
  assert(((constant_int*)first)->get_value() == 0);
  type *ty = tile_type::get(first->get_type(), {(unsigned)last->get_value()});
  return new make_range(ty, first, last);
}

const constant_int* make_range::get_first() const {
  return first_;
}

const constant_int* make_range::get_last() const {
  return last_;
}



}
}<|MERGE_RESOLUTION|>--- conflicted
+++ resolved
@@ -657,14 +657,9 @@
     return tile_type::get(scalar_ty, shapes);
 }
 
-<<<<<<< HEAD
-reduce_inst::reduce_inst(value *arg, unsigned axis, const std::string &name, instruction *next)
+reduce_inst::reduce_inst(value *arg, op_t op, unsigned axis, const std::string &name, instruction *next)
   : builtin_inst(get_res_type(arg, axis), INST_REDUCE, 1, name, next),
-=======
-reduce_inst::reduce_inst(value *arg, op_t op, unsigned axis, const std::string &name, instruction *next)
-  : builtin_inst(get_res_type(arg, axis), 1, 1, name, next),
     op_(op),
->>>>>>> 2c672d4c
     axis_(axis){
   set_operand(0, arg);
 }
